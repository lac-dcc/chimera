#include "IdentifierRenamingVisitor.h"
#include <iostream>
#include <set>

std::string last_id_name_created = "";
std::set<std::string> constant_names;

IdentifierRenamingVisitor::IdentifierRenamingVisitor(
    int modID, std::unordered_map<std::string, Node *> &declMap,
    std::unordered_map<std::string, std::pair<Node *, PortDir>> &directionMap) {
  this->varID = directionMap.size() + 1;
  this->typeID = directionMap.size() + 1;

  this->moduleID = modID;
  this->declMap = &declMap;

  if (debug)
    std::cerr << "varID: " << varID << std::endl;

  for (auto &c : directionMap) {
    Var var;
    var.name = std::move(c.first);
    var.type = "";
    var.dir = c.second.second;
    this->identifiers.push_back(std::make_shared<Var>(var));
  }
}

bool IdentifierRenamingVisitor::isStartingToken(std::string t) {
  return t == " begin " || t == " module ";
}

bool IdentifierRenamingVisitor::isFinishingToken(std::string t) {
  return t == " end " || t == " endmodule ";
}

void IdentifierRenamingVisitor::startNewScope() {
  scopeLimit.push(identifiers.size()); // start of new context
}

void IdentifierRenamingVisitor::finishScope() {
  if (debug)
    std::cerr << "finishing scope" << std::endl;
  if (!scopeLimit.empty()) {
    if (debug) {
      std::cerr << "scope not empty" << std::endl;
      std::cerr << "limit: " << scopeLimit.top()
                << "scope size: " << scopeLimit.size()
                << " size identifiers: " << identifiers.size() << std::endl;
    }

    while (identifiers.size() > scopeLimit.top()) {
      if (debug)
        std::cerr << "Removing: " << identifiers.back()->name << std::endl;
      identifiers.pop_back();
    }
    scopeLimit.pop();
  }
}

Var IdentifierRenamingVisitor::createNewID(std::string t, bool isEscaped) {
  Var v;
  for (auto c = this->to_define.begin(); c != to_define.end(); c++) {

    if ((*c).get()->name == t) {

      to_define.erase(c);

      identifiers.push_back(*c);
      return *(*c);
    }
  }
  if (t == "type") {
    v.name = "type_" + std::to_string(typeID++);
  } else if (t == "module") {
    v.name = " module_" + std::to_string(moduleID++);

  } else if (t == "PP") {
    v.name = " `pp_" + std::to_string(varID++) + " ";
  } else {
    if (isEscaped) {
      v.name = " \\id_" + std::to_string(varID++) + " ";
    } else {
      v.name = " id_" + std::to_string(varID++) + " ";
    }
  }
  v.type = t;

  if (debug)
    std::cerr << "ID name: " << v.name << " type: " << v.type << std::endl;

  v.dir = PortDir::NONE;

  last_id_name_created = v.name;

  auto r = std::make_shared<Var>(v);
  identifiers.push_back(r);

  return *r.get();
}

void IdentifierRenamingVisitor::createIDContext(ContextType t, bool force) {
  if (contexts.empty() ||
      (contexts.top() != ContextType::DEFINING_ID || force)) {
    if (debug)
      std::cerr << "Creating context: " << t << std::endl;

    contexts.push(t);
  }
}

void IdentifierRenamingVisitor::finishIDContext(bool force) {
  if (contexts.empty())
    return;

  if (contexts.top() != ContextType::DEFINING_ID || force) {
    if (debug)
      std::cerr << "Removing Context" << std::endl;
    contexts.pop();
  }
}

std::string IdentifierRenamingVisitor::findID(std::string type) {
  if (debug) {
    if (!contexts.empty())
      std::cerr << "Context: " << contexts.top()
                << " Context Size: " << (int)contexts.size() << std::endl;
  }

  if (debug)
    std::cerr << "Trying to use previous created ID" << std::endl;

  auto isAssign = false;
  auto isExpr = !contexts.empty() && contexts.top() == ContextType::EXPR;

  if (!contexts.empty() && contexts.top() == ContextType::ASSIGNMENT) {
    contexts.pop();
    isAssign = true;
  }

  std::vector<std::string> options;
  for (auto id = identifiers.rbegin(); id != identifiers.rend(); id++) {

    if (((type == "" && (*id)->type != "module" && (*id)->type != "type") ||
         (*id)->type == type) &&
        ((isAssign && (*id)->dir != PortDir::INPUT) ||
         (isExpr && (*id)->dir != PortDir::OUTPUT) || (!isAssign && !isExpr))) {

      if (isAssign && constant_names.count((*id)->name)) {
        continue;
      }

      if (isAssign && (*id)->name == last_id_name_created) {
        continue;
      }

      options.push_back((*id)->name);
    }
  }

  if (options.empty()) {
    auto id = createNewID(type);
    to_define.push_back(std::make_shared<Var>(id));

    return id.name;
  }

  auto c = rand() % options.size();

  if (!contexts.empty() && contexts.top() == ContextType::DEFINING_ID) {
    if (debug)
      std::cerr << "should not use: " << this->defId << "or " << this->defType
                << std::endl;
    if (options[c] == defId || options[c] == defType) {
      if (debug)
        std::cerr << "prev C: " << c;
      c = rand() % options.size();
      if (debug)
        std::cerr << "new C: " << c << std::endl;
    }

    if (options[c] == defId || options[c] == defType) {
      auto ne = createNewID(type);
      to_define.push_back(std::make_shared<Var>(ne));
      return ne.name;
    }
  }
  if (debug)
    std::cerr << "Using var: " << options[c] << std::endl;

  return options[c];
}

std::string IdentifierRenamingVisitor::placeID(
    std::string type,
    bool isEscaped) { // SymbolIdentifier, EscapedIdentifier
  if (debug)
    std::cerr << "Placing id" << std::endl;

  if (type == "PP") { // pre-processor TODO: map to enum
    auto id = createNewID("PP");
    auto name = id.name;
    name.erase(0, 2);
    return " " + name;
  }

  if (!contexts.empty() && contexts.top() == ContextType::DEFINING_TYPE)
    return createNewID("type").name;

  if (!contexts.empty() && contexts.top() == ContextType::MODULE) {

    contexts.pop();
    createIDContext(ContextType::DECL);
    return createNewID("module").name;
  }

  if (!contexts.empty() && (contexts.top() == ContextType::DECL ||
                            contexts.top() == ContextType::DECL_CONSTANT)) {
    std::string t;

    auto id = createNewID(type, isEscaped);

    if (contexts.top() == ContextType::DECL_CONSTANT) {
      constant_names.insert(id.name);
    }

    return id.name;
  }

  return findID(type);
}

void IdentifierRenamingVisitor::visit(Terminal *node) {
  if (node->getElement() == " [ ") {
    createIDContext(ContextType::EXPR);
  }

  if (node->getElement() == " ] ") {
    finishIDContext();
  } else if (node->getElement() == " <<`define-tokens>> ") {
    node->setElement("<<`define-tokens>>\n");
  } else if (isStartingToken(node->getElement())) {

    startNewScope();

  } else if (isFinishingToken(node->getElement())) {

    finishScope();
  }

  for (const std::unique_ptr<Node> &child : node->getChildren()) {
    this->applyVisit(child.get());
  }
}

void IdentifierRenamingVisitor::visit(Module_or_interface_declaration *node) {
  constant_names.clear();
  createIDContext(ContextType::MODULE);
  for (const std::unique_ptr<Node> &child : node->getChildren()) {
    this->applyVisit(child.get());
  }
  finishIDContext();
}

void IdentifierRenamingVisitor::visit(Module_start *node) {
  createIDContext(ContextType::MODULE);
  for (const std::unique_ptr<Node> &child : node->getChildren()) {
    this->applyVisit(child.get());
  }
  finishIDContext();
}

void IdentifierRenamingVisitor::visit(Module_or_generate_item *node) {
  createIDContext(ContextType::DECL);
  for (const std::unique_ptr<Node> &child : node->getChildren()) {
    this->applyVisit(child.get());
  }
  finishIDContext();
}

void IdentifierRenamingVisitor::visit(Lpvalue *node) {
  createIDContext(ContextType::EXPR);
  createIDContext(ContextType::ASSIGNMENT);

  for (const std::unique_ptr<Node> &child : node->getChildren()) {
    this->applyVisit(child.get());
  }

  finishIDContext();
}

void IdentifierRenamingVisitor::visit(Expression *node) {

  createIDContext(ContextType::EXPR);

  for (const std::unique_ptr<Node> &child : node->getChildren()) {
    this->applyVisit(child.get());
  }

  finishIDContext();
}

void IdentifierRenamingVisitor::visit(Symbolidentifier *node) {
  // discover possible type of symbol
  if (node->getElement() == " SymbolIdentifier ") {
    auto id = placeID("");

    if (!contexts.empty() && contexts.top() == ContextType::DECL) {
      (*this->declMap)[id] = node;
    }

    node->setElement(id);
  }

  for (const std::unique_ptr<Node> &child : node->getChildren()) {
    this->applyVisit(child.get());
  }
}

void IdentifierRenamingVisitor::visit(Macroidentifier *node) {
  if (node->getElement() == " MacroIdentifier ")
    node->setElement(placeID(""));
  for (const std::unique_ptr<Node> &child : node->getChildren()) {
    this->applyVisit(child.get());
  }
}

void IdentifierRenamingVisitor::visit(Escapedidentifier *node) {
  if (node->getElement() == " EscapedIdentifier ") {
    auto id = placeID("", true);

    if (!contexts.empty() && contexts.top() == ContextType::DECL) {
      (*this->declMap)[id] = node;
    }

    node->setElement(id);
  }

  for (const std::unique_ptr<Node> &child : node->getChildren()) {
    this->applyVisit(child.get());
  }
}

void IdentifierRenamingVisitor::visit(Systemtfidentifier *node) {
  if (node->getElement() == " SystemtfIdentifier ")
    node->setElement(placeID(""));
  for (const std::unique_ptr<Node> &child : node->getChildren()) {
    this->applyVisit(child.get());
  }
}

void IdentifierRenamingVisitor::visit(Instantiation_type *node) {
  createIDContext(ContextType::DEFINING_TYPE);

  for (const std::unique_ptr<Node> &child : node->getChildren()) {
    this->applyVisit(child.get());
  }
  finishIDContext();
}

void IdentifierRenamingVisitor::visit(Decl_dimensions_opt *node) {
  createIDContext(ContextType::DEFINING_ID);
  if (!identifiers.empty()) {

    this->defId = this->identifiers.back()->name;
    this->defType = this->identifiers.back()->type;
  }
  for (const std::unique_ptr<Node> &child : node->getChildren()) {
    this->applyVisit(child.get());
  }
  finishIDContext(true);
}

void IdentifierRenamingVisitor::visit(Any_port_list_opt *node) {
  createIDContext(ContextType::DEFINING_ID);
  if (!identifiers.empty()) {
    this->defId = this->identifiers.back()->name;
    this->defType = this->identifiers.back()->type;
  }

  for (const std::unique_ptr<Node> &child : node->getChildren()) {
    this->applyVisit(child.get());
  }
  finishIDContext(true);
}

void IdentifierRenamingVisitor::visit(Delay_or_event_control_opt *node) {
  createIDContext(ContextType::EXPR);

  for (const std::unique_ptr<Node> &child : node->getChildren()) {
    this->applyVisit(child.get());
  }
  finishIDContext(true);
}

void IdentifierRenamingVisitor::visit(Net_declaration *node) {
  createIDContext(ContextType::DECL);
  for (const std::unique_ptr<Node> &child : node->getChildren()) {
    this->applyVisit(child.get());
  }
  finishIDContext();
}

void IdentifierRenamingVisitor::visit(Net_type *node) {
  contexts.push(ContextType::TYPE_DECL);
  for (const std::unique_ptr<Node> &child : node->getChildren()) {
    this->applyVisit(child.get());
  }
  contexts.pop();
}

void IdentifierRenamingVisitor::visit(Port_expression_opt *node) {
  createIDContext(ContextType::DEFINING_ID);
  if (!identifiers.empty()) {
    this->defId = this->identifiers.back()->name;
    this->defType = this->identifiers.back()->type;
  }

  for (const std::unique_ptr<Node> &child : node->getChildren()) {
    this->applyVisit(child.get());
  }
  finishIDContext(true);
}

void IdentifierRenamingVisitor::visit(Tk_binbase *node) {
  node->setElement("'b");

  for (const std::unique_ptr<Node> &child : node->getChildren()) {
    this->applyVisit(child.get());
  }
}

void IdentifierRenamingVisitor::visit(Tk_decbase *node) {
  node->setElement("'d");

  for (const std::unique_ptr<Node> &child : node->getChildren()) {
    this->applyVisit(child.get());
  }
}

void IdentifierRenamingVisitor::visit(Tk_hexbase *node) {
  node->setElement("'h");

  for (const std::unique_ptr<Node> &child : node->getChildren()) {
    this->applyVisit(child.get());
  }
}

void IdentifierRenamingVisitor::visit(Pp_identifier *node) {
  node->setElement(placeID("PP"));
  for (const std::unique_ptr<Node> &child : node->getChildren()) {
    this->applyVisit(child.get());
  }
}

void IdentifierRenamingVisitor::visit(Tk_octbase *node) {
  node->setElement("'o");

  for (const std::unique_ptr<Node> &child : node->getChildren()) {
    this->applyVisit(child.get());
  }
}

void IdentifierRenamingVisitor::visit(Udp_port_decls *node) {
  createIDContext(ContextType::DECL);
  for (const std::unique_ptr<Node> &child : node->getChildren()) {
    this->applyVisit(child.get());
  }
  finishIDContext();
}

// forces begin nodes to have a label
void IdentifierRenamingVisitor::visit(Label_opt *node) {
  if (node->getParent()->type == NodeType::BEGIN) {
    node->clearChildren();
    node->insertChildToEnd(std::make_unique<Terminal>(":"));
    auto label = std::make_unique<Symbol_or_label>("Symbol_or_label");
    auto genId = std::make_unique<Genericidentifier>("Genericidentifier");
    genId->insertChildToEnd(
        std::make_unique<Symbolidentifier>("LABEL_" + std::to_string(labelID)));

    label->insertChildToEnd(std::move(genId));

    node->insertChildToEnd(std::move(label));
  }
}

void IdentifierRenamingVisitor::visit(Function_declaration*node){
  startNewScope();
  
  for (const std::unique_ptr<Node> &child : node->getChildren()) {
    this->applyVisit(child.get());
  }
  finishScope();
}

<<<<<<< HEAD
void IdentifierRenamingVisitor::visit(Function_declaration*node){
  startNewScope();
  
  for (const std::unique_ptr<Node> &child : node->getChildren()) {
    this->applyVisit(child.get());
  }
  finishScope();
}

void IdentifierRenamingVisitor::visit(Any_param_declaration *node) {
  createIDContext(ContextType::DECL_CONSTANT);
  for (const std::unique_ptr<Node> &child : node->getChildren()) {
    this->applyVisit(child.get());
  }
  finishIDContext();
}
=======
>>>>>>> f1613871
<|MERGE_RESOLUTION|>--- conflicted
+++ resolved
@@ -494,22 +494,10 @@
   finishScope();
 }
 
-<<<<<<< HEAD
-void IdentifierRenamingVisitor::visit(Function_declaration*node){
-  startNewScope();
-  
-  for (const std::unique_ptr<Node> &child : node->getChildren()) {
-    this->applyVisit(child.get());
-  }
-  finishScope();
-}
-
 void IdentifierRenamingVisitor::visit(Any_param_declaration *node) {
   createIDContext(ContextType::DECL_CONSTANT);
   for (const std::unique_ptr<Node> &child : node->getChildren()) {
     this->applyVisit(child.get());
   }
   finishIDContext();
-}
-=======
->>>>>>> f1613871
+}