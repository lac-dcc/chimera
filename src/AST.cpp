#include "AST.h"
#include <utility>

const std::vector<std::unique_ptr<Node>> &Node::getChildren() {
  return this->children;
}

void Node::clearChildren() {
  this->children.clear();
}

std::unique_ptr<Node> Node::extractChild(Node *child) {
  for (auto it = children.begin(); it != children.end(); ++it) {
    if (it->get() == child) {
      std::unique_ptr<Node> extractedNode = std::move(*it);
      children.erase(it);
      return extractedNode;
    }
  }
  return nullptr;
}

void Node::insertChildToBegin(std::unique_ptr<Node> child) {
  this->children.insert(children.begin(), std::move(child));
}

void Node::insertChildToEnd(std::unique_ptr<Node> child) {
  this->children.insert(children.end(), std::move(child));
}

void Node::insertChild(std::unique_ptr<Node> child,
                       std::vector<std::unique_ptr<Node>>::const_iterator it) {
  this->children.insert(it, std::move(child));
}

void Node::setChildren(std::vector<std::unique_ptr<Node>> &&children) {
  this->children = std::move(children);
}

Node *Node::getParent() {
  return this->parent;
}

void Node::setParent(Node *parent) {
  this->parent = parent;
}

std::string Node::getElement() {
  return this->element;
}

void Node::setElement(std::string element) {
  this->element = std::move(element);
}

Terminal::Terminal(std::string element) {
  this->type = NodeType::TERMINAL;
  this->setElement(element);
}

Sequence_delay_range_expr::Sequence_delay_range_expr(std::string element) {
  this->type = NodeType::SEQUENCE_DELAY_RANGE_EXPR;
  this->setElement(element);
}

Port::Port(std::string element) {
  this->type = NodeType::PORT;
  this->setElement(element);
}

Specify_simple_path::Specify_simple_path(std::string element) {
  this->type = NodeType::SPECIFY_SIMPLE_PATH;
  this->setElement(element);
}

Event_control::Event_control(std::string element) {
  this->type = NodeType::EVENT_CONTROL;
  this->setElement(element);
}

String_literal::String_literal(std::string element) {
  this->type = NodeType::STRING_LITERAL;
  this->setElement(element);
}

Charge_strength_opt::Charge_strength_opt(std::string element) {
  this->type = NodeType::CHARGE_STRENGTH_OPT;
  this->setElement(element);
}

Dpi_import_export::Dpi_import_export(std::string element) {
  this->type = NodeType::DPI_IMPORT_EXPORT;
  this->setElement(element);
}

For_initialization_opt::For_initialization_opt(std::string element) {
  this->type = NodeType::FOR_INITIALIZATION_OPT;
  this->setElement(element);
}

List_of_port_identifiers::List_of_port_identifiers(std::string element) {
  this->type = NodeType::LIST_OF_PORT_IDENTIFIERS;
  this->setElement(element);
}

Non_integer_type::Non_integer_type(std::string element) {
  this->type = NodeType::NON_INTEGER_TYPE;
  this->setElement(element);
}

Parameter_value_ranges_opt::Parameter_value_ranges_opt(std::string element) {
  this->type = NodeType::PARAMETER_VALUE_RANGES_OPT;
  this->setElement(element);
}

Package_item_no_pp::Package_item_no_pp(std::string element) {
  this->type = NodeType::PACKAGE_ITEM_NO_PP;
  this->setElement(element);
}

Sequence_delay_repetition_list::Sequence_delay_repetition_list(
    std::string element) {
  this->type = NodeType::SEQUENCE_DELAY_REPETITION_LIST;
  this->setElement(element);
}

Add_expr::Add_expr(std::string element) {
  this->type = NodeType::ADD_EXPR;
  this->setElement(element);
}

Dpi_import_item::Dpi_import_item(std::string element) {
  this->type = NodeType::DPI_IMPORT_ITEM;
  this->setElement(element);
}

Tk_realtime::Tk_realtime(std::string element) {
  this->type = NodeType::TK_REALTIME;
  this->setElement(element);
}

Case_item::Case_item(std::string element) {
  this->type = NodeType::CASE_ITEM;
  this->setElement(element);
}

Property_if_else_expr::Property_if_else_expr(std::string element) {
  this->type = NodeType::PROPERTY_IF_ELSE_EXPR;
  this->setElement(element);
}

Non_anonymous_instantiation_base::Non_anonymous_instantiation_base(
    std::string element) {
  this->type = NodeType::NON_ANONYMOUS_INSTANTIATION_BASE;
  this->setElement(element);
}

Unary_expr::Unary_expr(std::string element) {
  this->type = NodeType::UNARY_EXPR;
  this->setElement(element);
}

Unary_op::Unary_op(std::string element) {
  this->type = NodeType::UNARY_OP;
  this->setElement(element);
}

Class_id::Class_id(std::string element) {
  this->type = NodeType::CLASS_ID;
  this->setElement(element);
}

Reference::Reference(std::string element) {
  this->type = NodeType::REFERENCE;
  this->setElement(element);
}

Cast::Cast(std::string element) {
  this->type = NodeType::CAST;
  this->setElement(element);
}

Tf_variable_identifier_first::Tf_variable_identifier_first(
    std::string element) {
  this->type = NodeType::TF_VARIABLE_IDENTIFIER_FIRST;
  this->setElement(element);
}

Type_identifier_or_implicit_basic_followed_by_id_and_dimensions_opt::
    Type_identifier_or_implicit_basic_followed_by_id_and_dimensions_opt(
        std::string element) {
  this->type = NodeType::
      TYPE_IDENTIFIER_OR_IMPLICIT_BASIC_FOLLOWED_BY_ID_AND_DIMENSIONS_OPT;
  this->setElement(element);
}

Type_or_id_root::Type_or_id_root(std::string element) {
  this->type = NodeType::TYPE_OR_ID_ROOT;
  this->setElement(element);
}

Module_or_generate_item::Module_or_generate_item(std::string element) {
  this->type = NodeType::MODULE_OR_GENERATE_ITEM;
  this->setElement(element);
}

Module_parameter_port_list_trailing_comma::
    Module_parameter_port_list_trailing_comma(std::string element) {
  this->type = NodeType::MODULE_PARAMETER_PORT_LIST_TRAILING_COMMA;
  this->setElement(element);
}

Instantiation_type::Instantiation_type(std::string element) {
  this->type = NodeType::INSTANTIATION_TYPE;
  this->setElement(element);
}

Parameters::Parameters(std::string element) {
  this->type = NodeType::PARAMETERS;
  this->setElement(element);
}

Reference_or_call_base::Reference_or_call_base(std::string element) {
  this->type = NodeType::REFERENCE_OR_CALL_BASE;
  this->setElement(element);
}

Param_type_followed_by_id_and_dimensions_opt::
    Param_type_followed_by_id_and_dimensions_opt(std::string element) {
  this->type = NodeType::PARAM_TYPE_FOLLOWED_BY_ID_AND_DIMENSIONS_OPT;
  this->setElement(element);
}

Structure_or_array_pattern_key::Structure_or_array_pattern_key(
    std::string element) {
  this->type = NodeType::STRUCTURE_OR_ARRAY_PATTERN_KEY;
  this->setElement(element);
}

Parameter_assign_list::Parameter_assign_list(std::string element) {
  this->type = NodeType::PARAMETER_ASSIGN_LIST;
  this->setElement(element);
}

Defparam_assign_list::Defparam_assign_list(std::string element) {
  this->type = NodeType::DEFPARAM_ASSIGN_LIST;
  this->setElement(element);
}

Generate_item_list_opt::Generate_item_list_opt(std::string element) {
  this->type = NodeType::GENERATE_ITEM_LIST_OPT;
  this->setElement(element);
}

Tk_octdigits::Tk_octdigits(std::string element) {
  this->type = NodeType::TK_OCTDIGITS;
  this->setElement(element);
}

Sequence_expr_primary::Sequence_expr_primary(std::string element) {
  this->type = NodeType::SEQUENCE_EXPR_PRIMARY;
  this->setElement(element);
}

Lpvalue::Lpvalue(std::string element) {
  this->type = NodeType::LPVALUE;
  this->setElement(element);
}

Label_opt::Label_opt(std::string element) {
  this->type = NodeType::LABEL_OPT;
  this->setElement(element);
}

Escapedidentifier::Escapedidentifier(std::string element) {
  this->type = NodeType::ESCAPEDIDENTIFIER;
  this->setElement(element);
}

Generate_item::Generate_item(std::string element) {
  this->type = NodeType::GENERATE_ITEM;
  this->setElement(element);
}

Data_type_primitive::Data_type_primitive(std::string element) {
  this->type = NodeType::DATA_TYPE_PRIMITIVE;
  this->setElement(element);
}

Spec_reference_event::Spec_reference_event(std::string element) {
  this->type = NodeType::SPEC_REFERENCE_EVENT;
  this->setElement(element);
}

Udp_input_declaration_list::Udp_input_declaration_list(std::string element) {
  this->type = NodeType::UDP_INPUT_DECLARATION_LIST;
  this->setElement(element);
}

Non_port_module_item::Non_port_module_item(std::string element) {
  this->type = NodeType::NON_PORT_MODULE_ITEM;
  this->setElement(element);
}

List_of_ports_or_port_declarations_trailing_comma_non_ansi::
    List_of_ports_or_port_declarations_trailing_comma_non_ansi(
        std::string element) {
  this->type =
      NodeType::LIST_OF_PORTS_OR_PORT_DECLARATIONS_TRAILING_COMMA_NON_ANSI;
  this->setElement(element);
}

Module_parameter_port_list_opt::Module_parameter_port_list_opt(
    std::string element) {
  this->type = NodeType::MODULE_PARAMETER_PORT_LIST_OPT;
  this->setElement(element);
}

Property_prefix_expr::Property_prefix_expr(std::string element) {
  this->type = NodeType::PROPERTY_PREFIX_EXPR;
  this->setElement(element);
}

Expr_primary_braces::Expr_primary_braces(std::string element) {
  this->type = NodeType::EXPR_PRIMARY_BRACES;
  this->setElement(element);
}

Pow_expr::Pow_expr(std::string element) {
  this->type = NodeType::POW_EXPR;
  this->setElement(element);
}

For_init_decl_or_assign::For_init_decl_or_assign(std::string element) {
  this->type = NodeType::FOR_INIT_DECL_OR_ASSIGN;
  this->setElement(element);
}

Udp_initial::Udp_initial(std::string element) {
  this->type = NodeType::UDP_INITIAL;
  this->setElement(element);
}

Tf_port_list_paren_opt::Tf_port_list_paren_opt(std::string element) {
  this->type = NodeType::TF_PORT_LIST_PAREN_OPT;
  this->setElement(element);
}

Struct_data_type::Struct_data_type(std::string element) {
  this->type = NodeType::STRUCT_DATA_TYPE;
  this->setElement(element);
}

Udp_sequ_entry::Udp_sequ_entry(std::string element) {
  this->type = NodeType::UDP_SEQU_ENTRY;
  this->setElement(element);
}

Net_variable_or_decl_assign::Net_variable_or_decl_assign(std::string element) {
  this->type = NodeType::NET_VARIABLE_OR_DECL_ASSIGN;
  this->setElement(element);
}

Parameter_value_byname_list_trailing_comma::
    Parameter_value_byname_list_trailing_comma(std::string element) {
  this->type = NodeType::PARAMETER_VALUE_BYNAME_LIST_TRAILING_COMMA;
  this->setElement(element);
}

Inc_or_dec_expression::Inc_or_dec_expression(std::string element) {
  this->type = NodeType::INC_OR_DEC_EXPRESSION;
  this->setElement(element);
}

Net_type::Net_type(std::string element) {
  this->type = NodeType::NET_TYPE;
  this->setElement(element);
}

Select_dimensions_opt::Select_dimensions_opt(std::string element) {
  this->type = NodeType::SELECT_DIMENSIONS_OPT;
  this->setElement(element);
}

Spec_polarity::Spec_polarity(std::string element) {
  this->type = NodeType::SPEC_POLARITY;
  this->setElement(element);
}

Macro_formal_parameter::Macro_formal_parameter(std::string element) {
  this->type = NodeType::MACRO_FORMAL_PARAMETER;
  this->setElement(element);
}

Structure_or_array_pattern_expression::Structure_or_array_pattern_expression(
    std::string element) {
  this->type = NodeType::STRUCTURE_OR_ARRAY_PATTERN_EXPRESSION;
  this->setElement(element);
}

For_step::For_step(std::string element) {
  this->type = NodeType::FOR_STEP;
  this->setElement(element);
}

Specparam_list::Specparam_list(std::string element) {
  this->type = NodeType::SPECPARAM_LIST;
  this->setElement(element);
}

Tk_binbase::Tk_binbase(std::string element) {
  this->type = NodeType::TK_BINBASE;
  this->setElement(element);
}

Tk_stringliteral::Tk_stringliteral(std::string element) {
  this->type = NodeType::TK_STRINGLITERAL;
  this->setElement(element);
}

Var_opt::Var_opt(std::string element) {
  this->type = NodeType::VAR_OPT;
  this->setElement(element);
}

Identifier_optional_unpacked_dimensions::
    Identifier_optional_unpacked_dimensions(std::string element) {
  this->type = NodeType::IDENTIFIER_OPTIONAL_UNPACKED_DIMENSIONS;
  this->setElement(element);
}

Function_item_list::Function_item_list(std::string element) {
  this->type = NodeType::FUNCTION_ITEM_LIST;
  this->setElement(element);
}

Type_declaration::Type_declaration(std::string element) {
  this->type = NodeType::TYPE_DECLARATION;
  this->setElement(element);
}

Udp_body::Udp_body(std::string element) {
  this->type = NodeType::UDP_BODY;
  this->setElement(element);
}

Mul_expr::Mul_expr(std::string element) {
  this->type = NodeType::MUL_EXPR;
  this->setElement(element);
}

Par_block::Par_block(std::string element) {
  this->type = NodeType::PAR_BLOCK;
  this->setElement(element);
}

Keywordidentifier::Keywordidentifier(std::string element) {
  this->type = NodeType::KEYWORDIDENTIFIER;
  this->setElement(element);
}

Logeq_expr::Logeq_expr(std::string element) {
  this->type = NodeType::LOGEQ_EXPR;
  this->setElement(element);
}

Module_common_item::Module_common_item(std::string element) {
  this->type = NodeType::MODULE_COMMON_ITEM;
  this->setElement(element);
}

Primitive_gate_instance::Primitive_gate_instance(std::string element) {
  this->type = NodeType::PRIMITIVE_GATE_INSTANCE;
  this->setElement(element);
}

Data_type_or_implicit::Data_type_or_implicit(std::string element) {
  this->type = NodeType::DATA_TYPE_OR_IMPLICIT;
  this->setElement(element);
}

Tk_octbase::Tk_octbase(std::string element) {
  this->type = NodeType::TK_OCTBASE;
  this->setElement(element);
}

Sequence_expr::Sequence_expr(std::string element) {
  this->type = NodeType::SEQUENCE_EXPR;
  this->setElement(element);
}

Tk_hexbase::Tk_hexbase(std::string element) {
  this->type = NodeType::TK_HEXBASE;
  this->setElement(element);
}

Property_expr::Property_expr(std::string element) {
  this->type = NodeType::PROPERTY_EXPR;
  this->setElement(element);
}

Seq_block::Seq_block(std::string element) {
  this->type = NodeType::SEQ_BLOCK;
  this->setElement(element);
}

Task_item::Task_item(std::string element) {
  this->type = NodeType::TASK_ITEM;
  this->setElement(element);
}

Data_type_or_implicit_basic_followed_by_id_and_dimensions_opt::
    Data_type_or_implicit_basic_followed_by_id_and_dimensions_opt(
        std::string element) {
  this->type =
      NodeType::DATA_TYPE_OR_IMPLICIT_BASIC_FOLLOWED_BY_ID_AND_DIMENSIONS_OPT;
  this->setElement(element);
}

Specify_block::Specify_block(std::string element) {
  this->type = NodeType::SPECIFY_BLOCK;
  this->setElement(element);
}

Tk_decnumber::Tk_decnumber(std::string element) {
  this->type = NodeType::TK_DECNUMBER;
  this->setElement(element);
}

Tk_decbase::Tk_decbase(std::string element) {
  this->type = NodeType::TK_DECBASE;
  this->setElement(element);
}

Property_implication_expr::Property_implication_expr(std::string element) {
  this->type = NodeType::PROPERTY_IMPLICATION_EXPR;
  this->setElement(element);
}

Bit_logic_opt::Bit_logic_opt(std::string element) {
  this->type = NodeType::BIT_LOGIC_OPT;
  this->setElement(element);
}

Integer_atom_type::Integer_atom_type(std::string element) {
  this->type = NodeType::INTEGER_ATOM_TYPE;
  this->setElement(element);
}

Lifetime::Lifetime(std::string element) {
  this->type = NodeType::LIFETIME;
  this->setElement(element);
}

Any_argument_list::Any_argument_list(std::string element) {
  this->type = NodeType::ANY_ARGUMENT_LIST;
  this->setElement(element);
}

Delay_value_list::Delay_value_list(std::string element) {
  this->type = NodeType::DELAY_VALUE_LIST;
  this->setElement(element);
}

Module_port_declaration::Module_port_declaration(std::string element) {
  this->type = NodeType::MODULE_PORT_DECLARATION;
  this->setElement(element);
}

Jump_statement::Jump_statement(std::string element) {
  this->type = NodeType::JUMP_STATEMENT;
  this->setElement(element);
}

Delay_value::Delay_value(std::string element) {
  this->type = NodeType::DELAY_VALUE;
  this->setElement(element);
}

Sequence_or_expr::Sequence_or_expr(std::string element) {
  this->type = NodeType::SEQUENCE_OR_EXPR;
  this->setElement(element);
}

Module_attribute_foreign_opt::Module_attribute_foreign_opt(
    std::string element) {
  this->type = NodeType::MODULE_ATTRIBUTE_FOREIGN_OPT;
  this->setElement(element);
}

Tf_port_direction_opt::Tf_port_direction_opt(std::string element) {
  this->type = NodeType::TF_PORT_DIRECTION_OPT;
  this->setElement(element);
}

Tf_port_item_expr_opt::Tf_port_item_expr_opt(std::string element) {
  this->type = NodeType::TF_PORT_ITEM_EXPR_OPT;
  this->setElement(element);
}

Cont_assign_list::Cont_assign_list(std::string element) {
  this->type = NodeType::CONT_ASSIGN_LIST;
  this->setElement(element);
}

Any_argument_list_trailing_comma::Any_argument_list_trailing_comma(
    std::string element) {
  this->type = NodeType::ANY_ARGUMENT_LIST_TRAILING_COMMA;
  this->setElement(element);
}

Procedural_continuous_assignment::Procedural_continuous_assignment(
    std::string element) {
  this->type = NodeType::PROCEDURAL_CONTINUOUS_ASSIGNMENT;
  this->setElement(element);
}

Expression_or_dist::Expression_or_dist(std::string element) {
  this->type = NodeType::EXPRESSION_OR_DIST;
  this->setElement(element);
}

Module_start::Module_start(std::string element) {
  this->type = NodeType::MODULE_START;
  this->setElement(element);
}

Expr_primary_parens::Expr_primary_parens(std::string element) {
  this->type = NodeType::EXPR_PRIMARY_PARENS;
  this->setElement(element);
}

Open_range_list::Open_range_list(std::string element) {
  this->type = NodeType::OPEN_RANGE_LIST;
  this->setElement(element);
}

Unary_prefix_expr::Unary_prefix_expr(std::string element) {
  this->type = NodeType::UNARY_PREFIX_EXPR;
  this->setElement(element);
}

Delay_identifier::Delay_identifier(std::string element) {
  this->type = NodeType::DELAY_IDENTIFIER;
  this->setElement(element);
}

List_of_identifiers_unpacked_dimensions::
    List_of_identifiers_unpacked_dimensions(std::string element) {
  this->type = NodeType::LIST_OF_IDENTIFIERS_UNPACKED_DIMENSIONS;
  this->setElement(element);
}

Delay_scope::Delay_scope(std::string element) {
  this->type = NodeType::DELAY_SCOPE;
  this->setElement(element);
}

Action_block::Action_block(std::string element) {
  this->type = NodeType::ACTION_BLOCK;
  this->setElement(element);
}

Trailing_assign_opt::Trailing_assign_opt(std::string element) {
  this->type = NodeType::TRAILING_ASSIGN_OPT;
  this->setElement(element);
}

Class_item::Class_item(std::string element) {
  this->type = NodeType::CLASS_ITEM;
  this->setElement(element);
}

Enum_name_list_trailing_comma::Enum_name_list_trailing_comma(
    std::string element) {
  this->type = NodeType::ENUM_NAME_LIST_TRAILING_COMMA;
  this->setElement(element);
}

Udp_port_list::Udp_port_list(std::string element) {
  this->type = NodeType::UDP_PORT_LIST;
  this->setElement(element);
}

Equiv_impl_expr::Equiv_impl_expr(std::string element) {
  this->type = NodeType::EQUIV_IMPL_EXPR;
  this->setElement(element);
}

Class_new::Class_new(std::string element) {
  this->type = NodeType::CLASS_NEW;
  this->setElement(element);
}

Port_net_type::Port_net_type(std::string element) {
  this->type = NodeType::PORT_NET_TYPE;
  this->setElement(element);
}

Unqualified_id::Unqualified_id(std::string element) {
  this->type = NodeType::UNQUALIFIED_ID;
  this->setElement(element);
}

Begin::Begin(std::string element) {
  this->type = NodeType::BEGIN;
  this->setElement(element);
}

System_tf_call::System_tf_call(std::string element) {
  this->type = NodeType::SYSTEM_TF_CALL;
  this->setElement(element);
}

Parameter_value_byname_list_item_last::Parameter_value_byname_list_item_last(
    std::string element) {
  this->type = NodeType::PARAMETER_VALUE_BYNAME_LIST_ITEM_LAST;
  this->setElement(element);
}

Conditional_generate_construct::Conditional_generate_construct(
    std::string element) {
  this->type = NodeType::CONDITIONAL_GENERATE_CONSTRUCT;
  this->setElement(element);
}

Timescale_directive::Timescale_directive(std::string element) {
  this->type = NodeType::TIMESCALE_DIRECTIVE;
  this->setElement(element);
}

Port_expression::Port_expression(std::string element) {
  this->type = NodeType::PORT_EXPRESSION;
  this->setElement(element);
}

Udp_sequ_entry_list::Udp_sequ_entry_list(std::string element) {
  this->type = NodeType::UDP_SEQU_ENTRY_LIST;
  this->setElement(element);
}

Symbol_or_label::Symbol_or_label(std::string element) {
  this->type = NodeType::SYMBOL_OR_LABEL;
  this->setElement(element);
}

Simple_sequence_expr::Simple_sequence_expr(std::string element) {
  this->type = NodeType::SIMPLE_SEQUENCE_EXPR;
  this->setElement(element);
}

Systemtfidentifier::Systemtfidentifier(std::string element) {
  this->type = NodeType::SYSTEMTFIDENTIFIER;
  this->setElement(element);
}

Tk_unbasednumber::Tk_unbasednumber(std::string element) {
  this->type = NodeType::TK_UNBASEDNUMBER;
  this->setElement(element);
}

Decl_dimensions_opt::Decl_dimensions_opt(std::string element) {
  this->type = NodeType::DECL_DIMENSIONS_OPT;
  this->setElement(element);
}

Class_items_opt::Class_items_opt(std::string element) {
  this->type = NodeType::CLASS_ITEMS_OPT;
  this->setElement(element);
}

Enum_name::Enum_name(std::string element) {
  this->type = NodeType::ENUM_NAME;
  this->setElement(element);
}

Parameter_value_opt::Parameter_value_opt(std::string element) {
  this->type = NodeType::PARAMETER_VALUE_OPT;
  this->setElement(element);
}

Specify_edge_path::Specify_edge_path(std::string element) {
  this->type = NodeType::SPECIFY_EDGE_PATH;
  this->setElement(element);
}

Implicit_class_handle::Implicit_class_handle(std::string element) {
  this->type = NodeType::IMPLICIT_CLASS_HANDLE;
  this->setElement(element);
}

Module_item::Module_item(std::string element) {
  this->type = NodeType::MODULE_ITEM;
  this->setElement(element);
}

Statement_item::Statement_item(std::string element) {
  this->type = NodeType::STATEMENT_ITEM;
  this->setElement(element);
}

Type_identifier_followed_by_id::Type_identifier_followed_by_id(
    std::string element) {
  this->type = NodeType::TYPE_IDENTIFIER_FOLLOWED_BY_ID;
  this->setElement(element);
}

Method_prototype::Method_prototype(std::string element) {
  this->type = NodeType::METHOD_PROTOTYPE;
  this->setElement(element);
}

Tf_port_item::Tf_port_item(std::string element) {
  this->type = NodeType::TF_PORT_ITEM;
  this->setElement(element);
}

Block_item_or_statement_or_null_list::Block_item_or_statement_or_null_list(
    std::string element) {
  this->type = NodeType::BLOCK_ITEM_OR_STATEMENT_OR_NULL_LIST;
  this->setElement(element);
}

Endnew_opt::Endnew_opt(std::string element) {
  this->type = NodeType::ENDNEW_OPT;
  this->setElement(element);
}

Specify_item_list_opt::Specify_item_list_opt(std::string element) {
  this->type = NodeType::SPECIFY_ITEM_LIST_OPT;
  this->setElement(element);
}

Specify_simple_path_decl::Specify_simple_path_decl(std::string element) {
  this->type = NodeType::SPECIFY_SIMPLE_PATH_DECL;
  this->setElement(element);
}

Tk_rs_eq::Tk_rs_eq(std::string element) {
  this->type = NodeType::TK_RS_EQ;
  this->setElement(element);
}

Package_import_item_list::Package_import_item_list(std::string element) {
  this->type = NodeType::PACKAGE_IMPORT_ITEM_LIST;
  this->setElement(element);
}

Udp_port_decl::Udp_port_decl(std::string element) {
  this->type = NodeType::UDP_PORT_DECL;
  this->setElement(element);
}

With_exprs_suffix::With_exprs_suffix(std::string element) {
  this->type = NodeType::WITH_EXPRS_SUFFIX;
  this->setElement(element);
}

Generate_region::Generate_region(std::string element) {
  this->type = NodeType::GENERATE_REGION;
  this->setElement(element);
}

Call_base::Call_base(std::string element) {
  this->type = NodeType::CALL_BASE;
  this->setElement(element);
}

Array_locator_method::Array_locator_method(std::string element) {
  this->type = NodeType::ARRAY_LOCATOR_METHOD;
  this->setElement(element);
}

Port_declaration_ansi::Port_declaration_ansi(std::string element) {
  this->type = NodeType::PORT_DECLARATION_ANSI;
  this->setElement(element);
}

Bitand_expr::Bitand_expr(std::string element) {
  this->type = NodeType::BITAND_EXPR;
  this->setElement(element);
}

Range_list_in_braces::Range_list_in_braces(std::string element) {
  this->type = NodeType::RANGE_LIST_IN_BRACES;
  this->setElement(element);
}

Module_parameter_port_list_item_last::Module_parameter_port_list_item_last(
    std::string element) {
  this->type = NodeType::MODULE_PARAMETER_PORT_LIST_ITEM_LAST;
  this->setElement(element);
}

Hex_based_number::Hex_based_number(std::string element) {
  this->type = NodeType::HEX_BASED_NUMBER;
  this->setElement(element);
}

Hierarchy_event_identifier::Hierarchy_event_identifier(std::string element) {
  this->type = NodeType::HIERARCHY_EVENT_IDENTIFIER;
  this->setElement(element);
}

List_of_variable_decl_assignments::List_of_variable_decl_assignments(
    std::string element) {
  this->type = NodeType::LIST_OF_VARIABLE_DECL_ASSIGNMENTS;
  this->setElement(element);
}

Random_qualifier_opt::Random_qualifier_opt(std::string element) {
  this->type = NodeType::RANDOM_QUALIFIER_OPT;
  this->setElement(element);
}

Drive_strength_opt::Drive_strength_opt(std::string element) {
  this->type = NodeType::DRIVE_STRENGTH_OPT;
  this->setElement(element);
}

Tk_timeliteral::Tk_timeliteral(std::string element) {
  this->type = NodeType::TK_TIMELITERAL;
  this->setElement(element);
}

Value_range::Value_range(std::string element) {
  this->type = NodeType::VALUE_RANGE;
  this->setElement(element);
}

Expr_mintypmax_generalized::Expr_mintypmax_generalized(std::string element) {
  this->type = NodeType::EXPR_MINTYPMAX_GENERALIZED;
  this->setElement(element);
}

Polarity_operator::Polarity_operator(std::string element) {
  this->type = NodeType::POLARITY_OPERATOR;
  this->setElement(element);
}

Package_item::Package_item(std::string element) {
  this->type = NodeType::PACKAGE_ITEM;
  this->setElement(element);
}

For_initialization::For_initialization(std::string element) {
  this->type = NodeType::FOR_INITIALIZATION;
  this->setElement(element);
}

Enum_data_type::Enum_data_type(std::string element) {
  this->type = NodeType::ENUM_DATA_TYPE;
  this->setElement(element);
}

Blocking_assignment::Blocking_assignment(std::string element) {
  this->type = NodeType::BLOCKING_ASSIGNMENT;
  this->setElement(element);
}

Delay1::Delay1(std::string element) {
  this->type = NodeType::DELAY1;
  this->setElement(element);
}

Based_number::Based_number(std::string element) {
  this->type = NodeType::BASED_NUMBER;
  this->setElement(element);
}

Procedural_timing_control_statement::Procedural_timing_control_statement(
    std::string element) {
  this->type = NodeType::PROCEDURAL_TIMING_CONTROL_STATEMENT;
  this->setElement(element);
}

Block_item_decl::Block_item_decl(std::string element) {
  this->type = NodeType::BLOCK_ITEM_DECL;
  this->setElement(element);
}

Net_variable_or_decl_assigns::Net_variable_or_decl_assigns(
    std::string element) {
  this->type = NodeType::NET_VARIABLE_OR_DECL_ASSIGNS;
  this->setElement(element);
}

Time_literal::Time_literal(std::string element) {
  this->type = NodeType::TIME_LITERAL;
  this->setElement(element);
}

Function_item_data_declaration::Function_item_data_declaration(
    std::string element) {
  this->type = NodeType::FUNCTION_ITEM_DATA_DECLARATION;
  this->setElement(element);
}

Decl_variable_dimension::Decl_variable_dimension(std::string element) {
  this->type = NodeType::DECL_VARIABLE_DIMENSION;
  this->setElement(element);
}

Tf_port_list_opt::Tf_port_list_opt(std::string element) {
  this->type = NodeType::TF_PORT_LIST_OPT;
  this->setElement(element);
}

Endfunction_label_opt::Endfunction_label_opt(std::string element) {
  this->type = NodeType::ENDFUNCTION_LABEL_OPT;
  this->setElement(element);
}

Qualified_id::Qualified_id(std::string element) {
  this->type = NodeType::QUALIFIED_ID;
  this->setElement(element);
}

Immediate_assertion_statement::Immediate_assertion_statement(
    std::string element) {
  this->type = NodeType::IMMEDIATE_ASSERTION_STATEMENT;
  this->setElement(element);
}

Join_keyword::Join_keyword(std::string element) {
  this->type = NodeType::JOIN_KEYWORD;
  this->setElement(element);
}

Tk_bindigits::Tk_bindigits(std::string element) {
  this->type = NodeType::TK_BINDIGITS;
  this->setElement(element);
}

Event_trigger::Event_trigger(std::string element) {
  this->type = NodeType::EVENT_TRIGGER;
  this->setElement(element);
}

Dynamic_array_new::Dynamic_array_new(std::string element) {
  this->type = NodeType::DYNAMIC_ARRAY_NEW;
  this->setElement(element);
}

Matches_expr::Matches_expr(std::string element) {
  this->type = NodeType::MATCHES_EXPR;
  this->setElement(element);
}

Port_reference_list::Port_reference_list(std::string element) {
  this->type = NodeType::PORT_REFERENCE_LIST;
  this->setElement(element);
}

Array_reduction_method::Array_reduction_method(std::string element) {
  this->type = NodeType::ARRAY_REDUCTION_METHOD;
  this->setElement(element);
}

Builtin_array_method::Builtin_array_method(std::string element) {
  this->type = NodeType::BUILTIN_ARRAY_METHOD;
  this->setElement(element);
}

Package_declaration::Package_declaration(std::string element) {
  this->type = NodeType::PACKAGE_DECLARATION;
  this->setElement(element);
}

Assignment_pattern_expression::Assignment_pattern_expression(
    std::string element) {
  this->type = NodeType::ASSIGNMENT_PATTERN_EXPRESSION;
  this->setElement(element);
}

Drive_strength::Drive_strength(std::string element) {
  this->type = NodeType::DRIVE_STRENGTH;
  this->setElement(element);
}

Port_declaration_non_ansi::Port_declaration_non_ansi(std::string element) {
  this->type = NodeType::PORT_DECLARATION_NON_ANSI;
  this->setElement(element);
}

Module_parameter_port_list::Module_parameter_port_list(std::string element) {
  this->type = NodeType::MODULE_PARAMETER_PORT_LIST;
  this->setElement(element);
}

Var_type::Var_type(std::string element) {
  this->type = NodeType::VAR_TYPE;
  this->setElement(element);
}

Parameter_opt::Parameter_opt(std::string element) {
  this->type = NodeType::PARAMETER_OPT;
  this->setElement(element);
}

Module_item_list::Module_item_list(std::string element) {
  this->type = NodeType::MODULE_ITEM_LIST;
  this->setElement(element);
}

Genericidentifier::Genericidentifier(std::string element) {
  this->type = NodeType::GENERICIDENTIFIER;
  this->setElement(element);
}

Package_item_list_opt::Package_item_list_opt(std::string element) {
  this->type = NodeType::PACKAGE_ITEM_LIST_OPT;
  this->setElement(element);
}

List_of_ports_or_port_declarations_item_last_ansi::
    List_of_ports_or_port_declarations_item_last_ansi(std::string element) {
  this->type = NodeType::LIST_OF_PORTS_OR_PORT_DECLARATIONS_ITEM_LAST_ANSI;
  this->setElement(element);
}

Data_type_or_implicit_followed_by_id_and_dimensions_opt::
    Data_type_or_implicit_followed_by_id_and_dimensions_opt(
        std::string element) {
  this->type =
      NodeType::DATA_TYPE_OR_IMPLICIT_FOLLOWED_BY_ID_AND_DIMENSIONS_OPT;
  this->setElement(element);
}

Xor_expr::Xor_expr(std::string element) {
  this->type = NodeType::XOR_EXPR;
  this->setElement(element);
}

Dec_based_number::Dec_based_number(std::string element) {
  this->type = NodeType::DEC_BASED_NUMBER;
  this->setElement(element);
}

Loop_statement::Loop_statement(std::string element) {
  this->type = NodeType::LOOP_STATEMENT;
  this->setElement(element);
}

Data_declaration_or_module_instantiation::
    Data_declaration_or_module_instantiation(std::string element) {
  this->type = NodeType::DATA_DECLARATION_OR_MODULE_INSTANTIATION;
  this->setElement(element);
}

Udp_comb_entry_list::Udp_comb_entry_list(std::string element) {
  this->type = NodeType::UDP_COMB_ENTRY_LIST;
  this->setElement(element);
}

Bit_logic::Bit_logic(std::string element) {
  this->type = NodeType::BIT_LOGIC;
  this->setElement(element);
}

Reference_or_call::Reference_or_call(std::string element) {
  this->type = NodeType::REFERENCE_OR_CALL;
  this->setElement(element);
}

Local_root::Local_root(std::string element) {
  this->type = NodeType::LOCAL_ROOT;
  this->setElement(element);
}

Port_direction::Port_direction(std::string element) {
  this->type = NodeType::PORT_DIRECTION;
  this->setElement(element);
}

Variable_decl_assignment::Variable_decl_assignment(std::string element) {
  this->type = NodeType::VARIABLE_DECL_ASSIGNMENT;
  this->setElement(element);
}

Specify_edge_path_decl::Specify_edge_path_decl(std::string element) {
  this->type = NodeType::SPECIFY_EDGE_PATH_DECL;
  this->setElement(element);
}

Function_prototype::Function_prototype(std::string element) {
  this->type = NodeType::FUNCTION_PROTOTYPE;
  this->setElement(element);
}

Sequence_within_expr::Sequence_within_expr(std::string element) {
  this->type = NodeType::SEQUENCE_WITHIN_EXPR;
  this->setElement(element);
}

Expr_primary_no_groups::Expr_primary_no_groups(std::string element) {
  this->type = NodeType::EXPR_PRIMARY_NO_GROUPS;
  this->setElement(element);
}

Parameter_value_byname::Parameter_value_byname(std::string element) {
  this->type = NodeType::PARAMETER_VALUE_BYNAME;
  this->setElement(element);
}

Case_any::Case_any(std::string element) {
  this->type = NodeType::CASE_ANY;
  this->setElement(element);
}

Spec_notifier::Spec_notifier(std::string element) {
  this->type = NodeType::SPEC_NOTIFIER;
  this->setElement(element);
}

Block_item_or_statement_or_null::Block_item_or_statement_or_null(
    std::string element) {
  this->type = NodeType::BLOCK_ITEM_OR_STATEMENT_OR_NULL;
  this->setElement(element);
}

Specify_item::Specify_item(std::string element) {
  this->type = NodeType::SPECIFY_ITEM;
  this->setElement(element);
}

Any_param_declaration::Any_param_declaration(std::string element) {
  this->type = NodeType::ANY_PARAM_DECLARATION;
  this->setElement(element);
}

Tf_port_list_trailing_comma::Tf_port_list_trailing_comma(std::string element) {
  this->type = NodeType::TF_PORT_LIST_TRAILING_COMMA;
  this->setElement(element);
}

Struct_union_member::Struct_union_member(std::string element) {
  this->type = NodeType::STRUCT_UNION_MEMBER;
  this->setElement(element);
}

Any_port_list_positional::Any_port_list_positional(std::string element) {
  this->type = NodeType::ANY_PORT_LIST_POSITIONAL;
  this->setElement(element);
}

Dir::Dir(std::string element) {
  this->type = NodeType::DIR;
  this->setElement(element);
}

Lifetime_opt::Lifetime_opt(std::string element) {
  this->type = NodeType::LIFETIME_OPT;
  this->setElement(element);
}

List_of_identifiers::List_of_identifiers(std::string element) {
  this->type = NodeType::LIST_OF_IDENTIFIERS;
  this->setElement(element);
}

Edge_operator::Edge_operator(std::string element) {
  this->type = NodeType::EDGE_OPERATOR;
  this->setElement(element);
}

Tk_virtual_opt::Tk_virtual_opt(std::string element) {
  this->type = NodeType::TK_VIRTUAL_OPT;
  this->setElement(element);
}

Timeunits_declaration::Timeunits_declaration(std::string element) {
  this->type = NodeType::TIMEUNITS_DECLARATION;
  this->setElement(element);
}

Tf_item_or_statement_or_null::Tf_item_or_statement_or_null(
    std::string element) {
  this->type = NodeType::TF_ITEM_OR_STATEMENT_OR_NULL;
  this->setElement(element);
}

Package_import_list::Package_import_list(std::string element) {
  this->type = NodeType::PACKAGE_IMPORT_LIST;
  this->setElement(element);
}

Expr_primary::Expr_primary(std::string element) {
  this->type = NodeType::EXPR_PRIMARY;
  this->setElement(element);
}

Signed_unsigned_opt::Signed_unsigned_opt(std::string element) {
  this->type = NodeType::SIGNED_UNSIGNED_OPT;
  this->setElement(element);
}

Non_anonymous_gate_instance_or_register_variable_list::
    Non_anonymous_gate_instance_or_register_variable_list(std::string element) {
  this->type = NodeType::NON_ANONYMOUS_GATE_INSTANCE_OR_REGISTER_VARIABLE_LIST;
  this->setElement(element);
}

Udp_comb_entry::Udp_comb_entry(std::string element) {
  this->type = NodeType::UDP_COMB_ENTRY;
  this->setElement(element);
}

Delay3::Delay3(std::string element) {
  this->type = NodeType::DELAY3;
  this->setElement(element);
}

Inc_or_dec_or_primary_expr::Inc_or_dec_or_primary_expr(std::string element) {
  this->type = NodeType::INC_OR_DEC_OR_PRIMARY_EXPR;
  this->setElement(element);
}

Procedural_assertion_statement::Procedural_assertion_statement(
    std::string element) {
  this->type = NodeType::PROCEDURAL_ASSERTION_STATEMENT;
  this->setElement(element);
}

Struct_union_member_list::Struct_union_member_list(std::string element) {
  this->type = NodeType::STRUCT_UNION_MEMBER_LIST;
  this->setElement(element);
}

Comp_expr::Comp_expr(std::string element) {
  this->type = NodeType::COMP_EXPR;
  this->setElement(element);
}

Postfix_expression::Postfix_expression(std::string element) {
  this->type = NodeType::POSTFIX_EXPRESSION;
  this->setElement(element);
}

Symbolidentifier::Symbolidentifier(std::string element) {
  this->type = NodeType::SYMBOLIDENTIFIER;
  this->setElement(element);
}

Udp_input_sym::Udp_input_sym(std::string element) {
  this->type = NodeType::UDP_INPUT_SYM;
  this->setElement(element);
}

Pos_neg_number::Pos_neg_number(std::string element) {
  this->type = NodeType::POS_NEG_NUMBER;
  this->setElement(element);
}

Specify_terminal_descriptor::Specify_terminal_descriptor(std::string element) {
  this->type = NodeType::SPECIFY_TERMINAL_DESCRIPTOR;
  this->setElement(element);
}

Select_variable_dimension::Select_variable_dimension(std::string element) {
  this->type = NodeType::SELECT_VARIABLE_DIMENSION;
  this->setElement(element);
}

List_of_ports_or_port_declarations_ansi::
    List_of_ports_or_port_declarations_ansi(std::string element) {
  this->type = NodeType::LIST_OF_PORTS_OR_PORT_DECLARATIONS_ANSI;
  this->setElement(element);
}

Generate_case_items::Generate_case_items(std::string element) {
  this->type = NodeType::GENERATE_CASE_ITEMS;
  this->setElement(element);
}

Data_type_primitive_scalar::Data_type_primitive_scalar(std::string element) {
  this->type = NodeType::DATA_TYPE_PRIMITIVE_SCALAR;
  this->setElement(element);
}

Tf_item_or_statement_or_null_list::Tf_item_or_statement_or_null_list(
    std::string element) {
  this->type = NodeType::TF_ITEM_OR_STATEMENT_OR_NULL_LIST;
  this->setElement(element);
}

Conditional_statement::Conditional_statement(std::string element) {
  this->type = NodeType::CONDITIONAL_STATEMENT;
  this->setElement(element);
}

Specparam_decl::Specparam_decl(std::string element) {
  this->type = NodeType::SPECPARAM_DECL;
  this->setElement(element);
}

List_of_ports_or_port_declarations_non_ansi::
    List_of_ports_or_port_declarations_non_ansi(std::string element) {
  this->type = NodeType::LIST_OF_PORTS_OR_PORT_DECLARATIONS_NON_ANSI;
  this->setElement(element);
}

Statement_or_null_list::Statement_or_null_list(std::string element) {
  this->type = NodeType::STATEMENT_OR_NULL_LIST;
  this->setElement(element);
}

Task_declaration::Task_declaration(std::string element) {
  this->type = NodeType::TASK_DECLARATION;
  this->setElement(element);
}

Data_declaration_base::Data_declaration_base(std::string element) {
  this->type = NodeType::DATA_DECLARATION_BASE;
  this->setElement(element);
}

Any_port_list_opt::Any_port_list_opt(std::string element) {
  this->type = NodeType::ANY_PORT_LIST_OPT;
  this->setElement(element);
}

Macronumericwidth::Macronumericwidth(std::string element) {
  this->type = NodeType::MACRONUMERICWIDTH;
  this->setElement(element);
}

Trailing_decl_assignment_opt::Trailing_decl_assignment_opt(
    std::string element) {
  this->type = NodeType::TRAILING_DECL_ASSIGNMENT_OPT;
  this->setElement(element);
}

Gate_instance_or_register_variable::Gate_instance_or_register_variable(
    std::string element) {
  this->type = NodeType::GATE_INSTANCE_OR_REGISTER_VARIABLE;
  this->setElement(element);
}

Bind_instantiation::Bind_instantiation(std::string element) {
  this->type = NodeType::BIND_INSTANTIATION;
  this->setElement(element);
}

Package_import_declaration::Package_import_declaration(std::string element) {
  this->type = NodeType::PACKAGE_IMPORT_DECLARATION;
  this->setElement(element);
}

Module_package_import_list_opt::Module_package_import_list_opt(
    std::string element) {
  this->type = NodeType::MODULE_PACKAGE_IMPORT_LIST_OPT;
  this->setElement(element);
}

Structure_or_array_pattern_expression_list::
    Structure_or_array_pattern_expression_list(std::string element) {
  this->type = NodeType::STRUCTURE_OR_ARRAY_PATTERN_EXPRESSION_LIST;
  this->setElement(element);
}

Event_expression_list::Event_expression_list(std::string element) {
  this->type = NodeType::EVENT_EXPRESSION_LIST;
  this->setElement(element);
}

Tk_rss_eq::Tk_rss_eq(std::string element) {
  this->type = NodeType::TK_RSS_EQ;
  this->setElement(element);
}

Implements_interface_list_opt::Implements_interface_list_opt(
    std::string element) {
  this->type = NodeType::IMPLEMENTS_INTERFACE_LIST_OPT;
  this->setElement(element);
}

Delay3_opt::Delay3_opt(std::string element) {
  this->type = NodeType::DELAY3_OPT;
  this->setElement(element);
}

Expr_mintypmax_trans_set::Expr_mintypmax_trans_set(std::string element) {
  this->type = NodeType::EXPR_MINTYPMAX_TRANS_SET;
  this->setElement(element);
}

Statement_or_null::Statement_or_null(std::string element) {
  this->type = NodeType::STATEMENT_OR_NULL;
  this->setElement(element);
}

Enum_name_list::Enum_name_list(std::string element) {
  this->type = NodeType::ENUM_NAME_LIST;
  this->setElement(element);
}

Sequence_unary_expr::Sequence_unary_expr(std::string element) {
  this->type = NodeType::SEQUENCE_UNARY_EXPR;
  this->setElement(element);
}

Pp_identifier::Pp_identifier(std::string element) {
  this->type = NodeType::PP_IDENTIFIER;
  this->setElement(element);
}

Shift_expr::Shift_expr(std::string element) {
  this->type = NodeType::SHIFT_EXPR;
  this->setElement(element);
}

Oct_based_number::Oct_based_number(std::string element) {
  this->type = NodeType::OCT_BASED_NUMBER;
  this->setElement(element);
}

Hierarchy_segment::Hierarchy_segment(std::string element) {
  this->type = NodeType::HIERARCHY_SEGMENT;
  this->setElement(element);
}

Nonblocking_assignment::Nonblocking_assignment(std::string element) {
  this->type = NodeType::NONBLOCKING_ASSIGNMENT;
  this->setElement(element);
}

Expression_list_proper::Expression_list_proper(std::string element) {
  this->type = NodeType::EXPRESSION_LIST_PROPER;
  this->setElement(element);
}

Generate_if::Generate_if(std::string element) {
  this->type = NodeType::GENERATE_IF;
  this->setElement(element);
}

Function_item::Function_item(std::string element) {
  this->type = NodeType::FUNCTION_ITEM;
  this->setElement(element);
}

Scope_prefix::Scope_prefix(std::string element) {
  this->type = NodeType::SCOPE_PREFIX;
  this->setElement(element);
}

Primitive_gate_instance_list::Primitive_gate_instance_list(
    std::string element) {
  this->type = NodeType::PRIMITIVE_GATE_INSTANCE_LIST;
  this->setElement(element);
}

Simple_immediate_assertion_statement::Simple_immediate_assertion_statement(
    std::string element) {
  this->type = NodeType::SIMPLE_IMMEDIATE_ASSERTION_STATEMENT;
  this->setElement(element);
}

Description_list::Description_list(std::string element) {
  this->type = NodeType::DESCRIPTION_LIST;
  this->setElement(element);
}

Dr_strength0::Dr_strength0(std::string element) {
  this->type = NodeType::DR_STRENGTH0;
  this->setElement(element);
}

Unique_priority_opt::Unique_priority_opt(std::string element) {
  this->type = NodeType::UNIQUE_PRIORITY_OPT;
  this->setElement(element);
}

Specparam::Specparam(std::string element) {
  this->type = NodeType::SPECPARAM;
  this->setElement(element);
}

Port_expression_opt::Port_expression_opt(std::string element) {
  this->type = NodeType::PORT_EXPRESSION_OPT;
  this->setElement(element);
}

Cond_expr::Cond_expr(std::string element) {
  this->type = NodeType::COND_EXPR;
  this->setElement(element);
}

Tk_reg_opt::Tk_reg_opt(std::string element) {
  this->type = NodeType::TK_REG_OPT;
  this->setElement(element);
}

Logor_expr::Logor_expr(std::string element) {
  this->type = NodeType::LOGOR_EXPR;
  this->setElement(element);
}

Delay3_or_drive_opt::Delay3_or_drive_opt(std::string element) {
  this->type = NodeType::DELAY3_OR_DRIVE_OPT;
  this->setElement(element);
}

Tf_item_or_statement_or_null_list_opt::Tf_item_or_statement_or_null_list_opt(
    std::string element) {
  this->type = NodeType::TF_ITEM_OR_STATEMENT_OR_NULL_LIST_OPT;
  this->setElement(element);
}

Net_decl_assign::Net_decl_assign(std::string element) {
  this->type = NodeType::NET_DECL_ASSIGN;
  this->setElement(element);
}

Always_any::Always_any(std::string element) {
  this->type = NodeType::ALWAYS_ANY;
  this->setElement(element);
}

List_of_tf_variable_identifiers::List_of_tf_variable_identifiers(
    std::string element) {
  this->type = NodeType::LIST_OF_TF_VARIABLE_IDENTIFIERS;
  this->setElement(element);
}

Var_or_net_type_opt::Var_or_net_type_opt(std::string element) {
  this->type = NodeType::VAR_OR_NET_TYPE_OPT;
  this->setElement(element);
}

Tf_port_list_item_last::Tf_port_list_item_last(std::string element) {
  this->type = NodeType::TF_PORT_LIST_ITEM_LAST;
  this->setElement(element);
}

Task_declaration_id::Task_declaration_id(std::string element) {
  this->type = NodeType::TASK_DECLARATION_ID;
  this->setElement(element);
}

Instantiation_base::Instantiation_base(std::string element) {
  this->type = NodeType::INSTANTIATION_BASE;
  this->setElement(element);
}

Sequence_repetition_expr::Sequence_repetition_expr(std::string element) {
  this->type = NodeType::SEQUENCE_REPETITION_EXPR;
  this->setElement(element);
}

Tk_hexdigits::Tk_hexdigits(std::string element) {
  this->type = NodeType::TK_HEXDIGITS;
  this->setElement(element);
}

Non_anonymous_gate_instance_or_register_variable::
    Non_anonymous_gate_instance_or_register_variable(std::string element) {
  this->type = NodeType::NON_ANONYMOUS_GATE_INSTANCE_OR_REGISTER_VARIABLE;
  this->setElement(element);
}

Localparam_assign::Localparam_assign(std::string element) {
  this->type = NodeType::LOCALPARAM_ASSIGN;
  this->setElement(element);
}

Class_items::Class_items(std::string element) {
  this->type = NodeType::CLASS_ITEMS;
  this->setElement(element);
}

Expression_in_parens::Expression_in_parens(std::string element) {
  this->type = NodeType::EXPRESSION_IN_PARENS;
  this->setElement(element);
}

List_of_ports_or_port_declarations_trailing_comma_ansi::
    List_of_ports_or_port_declarations_trailing_comma_ansi(
        std::string element) {
  this->type = NodeType::LIST_OF_PORTS_OR_PORT_DECLARATIONS_TRAILING_COMMA_ANSI;
  this->setElement(element);
}

Port_reference::Port_reference(std::string element) {
  this->type = NodeType::PORT_REFERENCE;
  this->setElement(element);
}

Dist_opt::Dist_opt(std::string element) {
  this->type = NodeType::DIST_OPT;
  this->setElement(element);
}

Caseeq_expr::Caseeq_expr(std::string element) {
  this->type = NodeType::CASEEQ_EXPR;
  this->setElement(element);
}

Generate_block::Generate_block(std::string element) {
  this->type = NodeType::GENERATE_BLOCK;
  this->setElement(element);
}

List_of_ports_or_port_declarations_item_last_non_ansi::
    List_of_ports_or_port_declarations_item_last_non_ansi(std::string element) {
  this->type = NodeType::LIST_OF_PORTS_OR_PORT_DECLARATIONS_ITEM_LAST_NON_ANSI;
  this->setElement(element);
}

Any_argument_list_item_last::Any_argument_list_item_last(std::string element) {
  this->type = NodeType::ANY_ARGUMENT_LIST_ITEM_LAST;
  this->setElement(element);
}

Gate_instantiation::Gate_instantiation(std::string element) {
  this->type = NodeType::GATE_INSTANTIATION;
  this->setElement(element);
}

Casting_type::Casting_type(std::string element) {
  this->type = NodeType::CASTING_TYPE;
  this->setElement(element);
}

Expr_mintypmax::Expr_mintypmax(std::string element) {
  this->type = NodeType::EXPR_MINTYPMAX;
  this->setElement(element);
}

Continuous_assign::Continuous_assign(std::string element) {
  this->type = NodeType::CONTINUOUS_ASSIGN;
  this->setElement(element);
}

Parameter_assign::Parameter_assign(std::string element) {
  this->type = NodeType::PARAMETER_ASSIGN;
  this->setElement(element);
}

Delay_value_simple::Delay_value_simple(std::string element) {
  this->type = NodeType::DELAY_VALUE_SIMPLE;
  this->setElement(element);
}

Switchtype::Switchtype(std::string element) {
  this->type = NodeType::SWITCHTYPE;
  this->setElement(element);
}

Package_or_generate_item_declaration::Package_or_generate_item_declaration(
    std::string element) {
  this->type = NodeType::PACKAGE_OR_GENERATE_ITEM_DECLARATION;
  this->setElement(element);
}

Bin_based_number::Bin_based_number(std::string element) {
  this->type = NodeType::BIN_BASED_NUMBER;
  this->setElement(element);
}

Loop_generate_construct::Loop_generate_construct(std::string element) {
  this->type = NodeType::LOOP_GENERATE_CONSTRUCT;
  this->setElement(element);
}

Parameter_override::Parameter_override(std::string element) {
  this->type = NodeType::PARAMETER_OVERRIDE;
  this->setElement(element);
}

Udp_primitive::Udp_primitive(std::string element) {
  this->type = NodeType::UDP_PRIMITIVE;
  this->setElement(element);
}

Parameter_expr::Parameter_expr(std::string element) {
  this->type = NodeType::PARAMETER_EXPR;
  this->setElement(element);
}

Repeat_control::Repeat_control(std::string element) {
  this->type = NodeType::REPEAT_CONTROL;
  this->setElement(element);
}

Packed_signing_opt::Packed_signing_opt(std::string element) {
  this->type = NodeType::PACKED_SIGNING_OPT;
  this->setElement(element);
}

Expression_or_null_list_opt::Expression_or_null_list_opt(std::string element) {
  this->type = NodeType::EXPRESSION_OR_NULL_LIST_OPT;
  this->setElement(element);
}

Enum_name_list_item_last::Enum_name_list_item_last(std::string element) {
  this->type = NodeType::ENUM_NAME_LIST_ITEM_LAST;
  this->setElement(element);
}

Macro_formals_list_opt::Macro_formals_list_opt(std::string element) {
  this->type = NodeType::MACRO_FORMALS_LIST_OPT;
  this->setElement(element);
}

Spec_notifier_opt::Spec_notifier_opt(std::string element) {
  this->type = NodeType::SPEC_NOTIFIER_OPT;
  this->setElement(element);
}

Hierarchy_extension::Hierarchy_extension(std::string element) {
  this->type = NodeType::HIERARCHY_EXTENSION;
  this->setElement(element);
}

Generate_item_list::Generate_item_list(std::string element) {
  this->type = NodeType::GENERATE_ITEM_LIST;
  this->setElement(element);
}

Data_declaration_modifiers_opt::Data_declaration_modifiers_opt(
    std::string element) {
  this->type = NodeType::DATA_DECLARATION_MODIFIERS_OPT;
  this->setElement(element);
}

Sequence_throughout_expr::Sequence_throughout_expr(std::string element) {
  this->type = NodeType::SEQUENCE_THROUGHOUT_EXPR;
  this->setElement(element);
}

Property_expr_or_assignment_list::Property_expr_or_assignment_list(
    std::string element) {
  this->type = NodeType::PROPERTY_EXPR_OR_ASSIGNMENT_LIST;
  this->setElement(element);
}

Bitor_expr::Bitor_expr(std::string element) {
  this->type = NodeType::BITOR_EXPR;
  this->setElement(element);
}

Tf_port_list::Tf_port_list(std::string element) {
  this->type = NodeType::TF_PORT_LIST;
  this->setElement(element);
}

Any_port_list_trailing_comma_named::Any_port_list_trailing_comma_named(
    std::string element) {
  this->type = NodeType::ANY_PORT_LIST_TRAILING_COMMA_NAMED;
  this->setElement(element);
}

Function_return_type_and_id::Function_return_type_and_id(std::string element) {
  this->type = NodeType::FUNCTION_RETURN_TYPE_AND_ID;
  this->setElement(element);
}

Statement::Statement(std::string element) {
  this->type = NodeType::STATEMENT;
  this->setElement(element);
}

Dr_strength1::Dr_strength1(std::string element) {
  this->type = NodeType::DR_STRENGTH1;
  this->setElement(element);
}

Assign_modify_statement::Assign_modify_statement(std::string element) {
  this->type = NodeType::ASSIGN_MODIFY_STATEMENT;
  this->setElement(element);
}

Udp_port_decls::Udp_port_decls(std::string element) {
  this->type = NodeType::UDP_PORT_DECLS;
  this->setElement(element);
}

Integer_vector_type::Integer_vector_type(std::string element) {
  this->type = NodeType::INTEGER_VECTOR_TYPE;
  this->setElement(element);
}

Assignment_pattern::Assignment_pattern(std::string element) {
  this->type = NodeType::ASSIGNMENT_PATTERN;
  this->setElement(element);
}

Class_constructor::Class_constructor(std::string element) {
  this->type = NodeType::CLASS_CONSTRUCTOR;
  this->setElement(element);
}

Module_parameter_port::Module_parameter_port(std::string element) {
  this->type = NodeType::MODULE_PARAMETER_PORT;
  this->setElement(element);
}

Module_or_generate_item_declaration::Module_or_generate_item_declaration(
    std::string element) {
  this->type = NodeType::MODULE_OR_GENERATE_ITEM_DECLARATION;
  this->setElement(element);
}

Final_construct::Final_construct(std::string element) {
  this->type = NodeType::FINAL_CONSTRUCT;
  this->setElement(element);
}

Member_name::Member_name(std::string element) {
  this->type = NodeType::MEMBER_NAME;
  this->setElement(element);
}

Class_declaration::Class_declaration(std::string element) {
  this->type = NodeType::CLASS_DECLARATION;
  this->setElement(element);
}

Package_import_item::Package_import_item(std::string element) {
  this->type = NodeType::PACKAGE_IMPORT_ITEM;
  this->setElement(element);
}

Signing::Signing(std::string element) {
  this->type = NodeType::SIGNING;
  this->setElement(element);
}

Class_constructor_prototype::Class_constructor_prototype(std::string element) {
  this->type = NodeType::CLASS_CONSTRUCTOR_PROTOTYPE;
  this->setElement(element);
}

Generate_case_item::Generate_case_item(std::string element) {
  this->type = NodeType::GENERATE_CASE_ITEM;
  this->setElement(element);
}

Data_declaration::Data_declaration(std::string element) {
  this->type = NodeType::DATA_DECLARATION;
  this->setElement(element);
}

Expression::Expression(std::string element) {
  this->type = NodeType::EXPRESSION;
  this->setElement(element);
}

Cont_assign::Cont_assign(std::string element) {
  this->type = NodeType::CONT_ASSIGN;
  this->setElement(element);
}

Delay_or_event_control_opt::Delay_or_event_control_opt(std::string element) {
  this->type = NodeType::DELAY_OR_EVENT_CONTROL_OPT;
  this->setElement(element);
}

Bind_directive::Bind_directive(std::string element) {
  this->type = NodeType::BIND_DIRECTIVE;
  this->setElement(element);
}

Misc_directive::Misc_directive(std::string element) {
  this->type = NodeType::MISC_DIRECTIVE;
  this->setElement(element);
}

Udp_initial_expr_opt::Udp_initial_expr_opt(std::string element) {
  this->type = NodeType::UDP_INITIAL_EXPR_OPT;
  this->setElement(element);
}

Description::Description(std::string element) {
  this->type = NodeType::DESCRIPTION;
  this->setElement(element);
}

Data_type_base::Data_type_base(std::string element) {
  this->type = NodeType::DATA_TYPE_BASE;
  this->setElement(element);
}

Trailing_assign::Trailing_assign(std::string element) {
  this->type = NodeType::TRAILING_ASSIGN;
  this->setElement(element);
}

Module_end::Module_end(std::string element) {
  this->type = NodeType::MODULE_END;
  this->setElement(element);
}

Wait_statement::Wait_statement(std::string element) {
  this->type = NodeType::WAIT_STATEMENT;
  this->setElement(element);
}

Package_item_list::Package_item_list(std::string element) {
  this->type = NodeType::PACKAGE_ITEM_LIST;
  this->setElement(element);
}

Case_items::Case_items(std::string element) {
  this->type = NodeType::CASE_ITEMS;
  this->setElement(element);
}

Statement_or_null_list_opt::Statement_or_null_list_opt(std::string element) {
  this->type = NodeType::STATEMENT_OR_NULL_LIST_OPT;
  this->setElement(element);
}

Port_named::Port_named(std::string element) {
  this->type = NodeType::PORT_NAMED;
  this->setElement(element);
}

Udp_output_sym::Udp_output_sym(std::string element) {
  this->type = NodeType::UDP_OUTPUT_SYM;
  this->setElement(element);
}

Assignment_statement_no_expr::Assignment_statement_no_expr(
    std::string element) {
  this->type = NodeType::ASSIGNMENT_STATEMENT_NO_EXPR;
  this->setElement(element);
}

Any_port_list_item_last_positional::Any_port_list_item_last_positional(
    std::string element) {
  this->type = NodeType::ANY_PORT_LIST_ITEM_LAST_POSITIONAL;
  this->setElement(element);
}

Module_item_list_opt::Module_item_list_opt(std::string element) {
  this->type = NodeType::MODULE_ITEM_LIST_OPT;
  this->setElement(element);
}

Sequence_and_expr::Sequence_and_expr(std::string element) {
  this->type = NodeType::SEQUENCE_AND_EXPR;
  this->setElement(element);
}

Data_type::Data_type(std::string element) {
  this->type = NodeType::DATA_TYPE;
  this->setElement(element);
}

Argument_list_opt::Argument_list_opt(std::string element) {
  this->type = NodeType::ARGUMENT_LIST_OPT;
  this->setElement(element);
}

For_step_opt::For_step_opt(std::string element) {
  this->type = NodeType::FOR_STEP_OPT;
  this->setElement(element);
}

Sequence_intersect_expr::Sequence_intersect_expr(std::string element) {
  this->type = NodeType::SEQUENCE_INTERSECT_EXPR;
  this->setElement(element);
}

Function_declaration::Function_declaration(std::string element) {
  this->type = NodeType::FUNCTION_DECLARATION;
  this->setElement(element);
}

Net_type_or_none::Net_type_or_none(std::string element) {
  this->type = NodeType::NET_TYPE_OR_NONE;
  this->setElement(element);
}

Class_declaration_extends_opt::Class_declaration_extends_opt(
    std::string element) {
  this->type = NodeType::CLASS_DECLARATION_EXTENDS_OPT;
  this->setElement(element);
}

Boolean_abbrev_opt::Boolean_abbrev_opt(std::string element) {
  this->type = NodeType::BOOLEAN_ABBREV_OPT;
  this->setElement(element);
}

Specify_path_identifiers::Specify_path_identifiers(std::string element) {
  this->type = NodeType::SPECIFY_PATH_IDENTIFIERS;
  this->setElement(element);
}

Tf_port_direction::Tf_port_direction(std::string element) {
  this->type = NodeType::TF_PORT_DIRECTION;
  this->setElement(element);
}

Tk_decdigits::Tk_decdigits(std::string element) {
  this->type = NodeType::TK_DECDIGITS;
  this->setElement(element);
}

End::End(std::string element) {
  this->type = NodeType::END;
  this->setElement(element);
}

Net_declaration::Net_declaration(std::string element) {
  this->type = NodeType::NET_DECLARATION;
  this->setElement(element);
}

Tk_tagged_opt::Tk_tagged_opt(std::string element) {
  this->type = NodeType::TK_TAGGED_OPT;
  this->setElement(element);
}

Tk_xzdigits::Tk_xzdigits(std::string element) {
  this->type = NodeType::TK_XZDIGITS;
  this->setElement(element);
}

Gatetype::Gatetype(std::string element) {
  this->type = NodeType::GATETYPE;
  this->setElement(element);
}

Preprocess_include_argument::Preprocess_include_argument(std::string element) {
  this->type = NodeType::PREPROCESS_INCLUDE_ARGUMENT;
  this->setElement(element);
}

Macro_formals_list::Macro_formals_list(std::string element) {
  this->type = NodeType::MACRO_FORMALS_LIST;
  this->setElement(element);
}

Const_opt::Const_opt(std::string element) {
  this->type = NodeType::CONST_OPT;
  this->setElement(element);
}

Logand_expr::Logand_expr(std::string element) {
  this->type = NodeType::LOGAND_EXPR;
  this->setElement(element);
}

Event_expression::Event_expression(std::string element) {
  this->type = NodeType::EVENT_EXPRESSION;
  this->setElement(element);
}

Udp_entry_list::Udp_entry_list(std::string element) {
  this->type = NodeType::UDP_ENTRY_LIST;
  this->setElement(element);
}

Preprocessor_action::Preprocessor_action(std::string element) {
  this->type = NodeType::PREPROCESSOR_ACTION;
  this->setElement(element);
}

Tf_port_declaration::Tf_port_declaration(std::string element) {
  this->type = NodeType::TF_PORT_DECLARATION;
  this->setElement(element);
}

Udp_init_opt::Udp_init_opt(std::string element) {
  this->type = NodeType::UDP_INIT_OPT;
  this->setElement(element);
}

Type_identifier_or_implicit_followed_by_id_and_dimensions_opt::
    Type_identifier_or_implicit_followed_by_id_and_dimensions_opt(
        std::string element) {
  this->type =
      NodeType::TYPE_IDENTIFIER_OR_IMPLICIT_FOLLOWED_BY_ID_AND_DIMENSIONS_OPT;
  this->setElement(element);
}

Source_text::Source_text(std::string element) {
  this->type = NodeType::SOURCE_TEXT;
  this->setElement(element);
}

Defparam_assign::Defparam_assign(std::string element) {
  this->type = NodeType::DEFPARAM_ASSIGN;
  this->setElement(element);
}

Decl_dimensions::Decl_dimensions(std::string element) {
  this->type = NodeType::DECL_DIMENSIONS;
  this->setElement(element);
}

Constant_dec_number::Constant_dec_number(std::string element) {
  this->type = NodeType::CONSTANT_DEC_NUMBER;
  this->setElement(element);
}

Case_statement::Case_statement(std::string element) {
  this->type = NodeType::CASE_STATEMENT;
  this->setElement(element);
}

Assignment_statement::Assignment_statement(std::string element) {
  this->type = NodeType::ASSIGNMENT_STATEMENT;
  this->setElement(element);
}

Dpi_import_property_opt::Dpi_import_property_opt(std::string element) {
  this->type = NodeType::DPI_IMPORT_PROPERTY_OPT;
  this->setElement(element);
}

Dpi_spec_string::Dpi_spec_string(std::string element) {
  this->type = NodeType::DPI_SPEC_STRING;
  this->setElement(element);
}

Trailing_decl_assignment::Trailing_decl_assignment(std::string element) {
  this->type = NodeType::TRAILING_DECL_ASSIGNMENT;
  this->setElement(element);
}

Always_construct::Always_construct(std::string element) {
  this->type = NodeType::ALWAYS_CONSTRUCT;
  this->setElement(element);
}

Genvar_opt::Genvar_opt(std::string element) {
  this->type = NodeType::GENVAR_OPT;
  this->setElement(element);
}

Any_port_list_named::Any_port_list_named(std::string element) {
  this->type = NodeType::ANY_PORT_LIST_NAMED;
  this->setElement(element);
}

Subroutine_call::Subroutine_call(std::string element) {
  this->type = NodeType::SUBROUTINE_CALL;
  this->setElement(element);
}

Property_expr_or_assignment::Property_expr_or_assignment(std::string element) {
  this->type = NodeType::PROPERTY_EXPR_OR_ASSIGNMENT;
  this->setElement(element);
}

Any_argument::Any_argument(std::string element) {
  this->type = NodeType::ANY_ARGUMENT;
  this->setElement(element);
}

Module_or_interface_declaration::Module_or_interface_declaration(
    std::string element) {
  this->type = NodeType::MODULE_OR_INTERFACE_DECLARATION;
  this->setElement(element);
}

Expression_opt::Expression_opt(std::string element) {
  this->type = NodeType::EXPRESSION_OPT;
  this->setElement(element);
}

Gate_instance_or_register_variable_list::
    Gate_instance_or_register_variable_list(std::string element) {
  this->type = NodeType::GATE_INSTANCE_OR_REGISTER_VARIABLE_LIST;
  this->setElement(element);
}

Tk_evalstringliteral::Tk_evalstringliteral(std::string element) {
  this->type = NodeType::TK_EVALSTRINGLITERAL;
  this->setElement(element);
}

Delay_or_event_control::Delay_or_event_control(std::string element) {
  this->type = NodeType::DELAY_OR_EVENT_CONTROL;
  this->setElement(element);
}

Udp_input_list::Udp_input_list(std::string element) {
  this->type = NodeType::UDP_INPUT_LIST;
  this->setElement(element);
}

Parameter_value_byname_list::Parameter_value_byname_list(std::string element) {
  this->type = NodeType::PARAMETER_VALUE_BYNAME_LIST;
  this->setElement(element);
}

Module_port_list_opt::Module_port_list_opt(std::string element) {
  this->type = NodeType::MODULE_PORT_LIST_OPT;
  this->setElement(element);
}

List_of_ports_or_port_declarations_opt::List_of_ports_or_port_declarations_opt(
    std::string element) {
  this->type = NodeType::LIST_OF_PORTS_OR_PORT_DECLARATIONS_OPT;
  this->setElement(element);
}

Any_port_list_trailing_comma_positional::
    Any_port_list_trailing_comma_positional(std::string element) {
  this->type = NodeType::ANY_PORT_LIST_TRAILING_COMMA_POSITIONAL;
  this->setElement(element);
}

Block_item_or_statement_or_null_list_opt::
    Block_item_or_statement_or_null_list_opt(std::string element) {
  this->type = NodeType::BLOCK_ITEM_OR_STATEMENT_OR_NULL_LIST_OPT;
  this->setElement(element);
}

Genvar_declaration::Genvar_declaration(std::string element) {
  this->type = NodeType::GENVAR_DECLARATION;
  this->setElement(element);
}

Number::Number(std::string element) {
  this->type = NodeType::NUMBER;
  this->setElement(element);
}

Specify_item_list::Specify_item_list(std::string element) {
  this->type = NodeType::SPECIFY_ITEM_LIST;
  this->setElement(element);
}

Tk_ls_eq::Tk_ls_eq(std::string element) {
  this->type = NodeType::TK_LS_EQ;
  this->setElement(element);
}

Tf_variable_identifier::Tf_variable_identifier(std::string element) {
  this->type = NodeType::TF_VARIABLE_IDENTIFIER;
  this->setElement(element);
}

Initial_construct::Initial_construct(std::string element) {
  this->type = NodeType::INITIAL_CONSTRUCT;
  this->setElement(element);
}

Localparam_assign_list::Localparam_assign_list(std::string element) {
  this->type = NodeType::LOCALPARAM_ASSIGN_LIST;
  this->setElement(element);
}

Disable_statement::Disable_statement(std::string element) {
  this->type = NodeType::DISABLE_STATEMENT;
  this->setElement(element);
}

List_of_module_item_identifiers::List_of_module_item_identifiers(
    std::string element) {
  this->type = NodeType::LIST_OF_MODULE_ITEM_IDENTIFIERS;
  this->setElement(element);
}

Any_port_list_item_last_named::Any_port_list_item_last_named(
    std::string element) {
  this->type = NodeType::ANY_PORT_LIST_ITEM_LAST_NAMED;
  this->setElement(element);
}

Net_variable::Net_variable(std::string element) {
  this->type = NodeType::NET_VARIABLE;
  this->setElement(element);
}

Parameter_expr_list::Parameter_expr_list(std::string element) {
  this->type = NodeType::PARAMETER_EXPR_LIST;
  this->setElement(element);
}

Specparam_declaration::Specparam_declaration(std::string element) {
  this->type = NodeType::SPECPARAM_DECLARATION;
  this->setElement(element);
}

Deferred_immediate_assertion_statement::Deferred_immediate_assertion_statement(
    std::string element) {
  this->type = NodeType::DEFERRED_IMMEDIATE_ASSERTION_STATEMENT;
  this->setElement(element);
}

Slice_size_opt::Slice_size_opt(std::string element) {
  this->type = NodeType::SLICE_SIZE_OPT;
  this->setElement(element);
}

Concurrent_assertion_item::Concurrent_assertion_item(std::string element) {
  this->type = NodeType::CONCURRENT_ASSERTION_ITEM;
  this->setElement(element);
}

Clocking_item_list_opt::Clocking_item_list_opt(std::string element) {
  this->type = NodeType::CLOCKING_ITEM_LIST_OPT;
  this->setElement(element);
}

Cycle_delay::Cycle_delay(std::string element) {
  this->type = NodeType::CYCLE_DELAY;
  this->setElement(element);
}

Macroiditem::Macroiditem(std::string element) {
  this->type = NodeType::MACROIDITEM;
  this->setElement(element);
}

Assume_property_statement::Assume_property_statement(std::string element) {
  this->type = NodeType::ASSUME_PROPERTY_STATEMENT;
  this->setElement(element);
}

Pull01::Pull01(std::string element) {
  this->type = NodeType::PULL01;
  this->setElement(element);
}

Preprocessor_directive::Preprocessor_directive(std::string element) {
  this->type = NodeType::PREPROCESSOR_DIRECTIVE;
  this->setElement(element);
}

Module_item_directive::Module_item_directive(std::string element) {
  this->type = NodeType::MODULE_ITEM_DIRECTIVE;
  this->setElement(element);
}

Assert_property_statement::Assert_property_statement(std::string element) {
  this->type = NodeType::ASSERT_PROPERTY_STATEMENT;
  this->setElement(element);
}

Scope_or_if_res::Scope_or_if_res(std::string element) {
  this->type = NodeType::SCOPE_OR_IF_RES;
  this->setElement(element);
}

Task_prototype::Task_prototype(std::string element) {
  this->type = NodeType::TASK_PROTOTYPE;
  this->setElement(element);
}

Clocking_declaration::Clocking_declaration(std::string element) {
  this->type = NodeType::CLOCKING_DECLARATION;
  this->setElement(element);
}

Block_identifier_opt::Block_identifier_opt(std::string element) {
  this->type = NodeType::BLOCK_IDENTIFIER_OPT;
  this->setElement(element);
}

Macroidentifier::Macroidentifier(std::string element) {
  this->type = NodeType::MACROIDENTIFIER;
  this->setElement(element);
}

Property_spec_disable_iff_opt::Property_spec_disable_iff_opt(
    std::string element) {
  this->type = NodeType::PROPERTY_SPEC_DISABLE_IFF_OPT;
  this->setElement(element);
}

Macrogenericitem::Macrogenericitem(std::string element) {
  this->type = NodeType::MACROGENERICITEM;
  this->setElement(element);
}

Module_block::Module_block(std::string element) {
  this->type = NodeType::MODULE_BLOCK;
  this->setElement(element);
}

Stream_expression::Stream_expression(std::string element) {
  this->type = NodeType::STREAM_EXPRESSION;
  this->setElement(element);
}

Final_or_zero::Final_or_zero(std::string element) {
  this->type = NodeType::FINAL_OR_ZERO;
  this->setElement(element);
}

Tk_edge_descriptor::Tk_edge_descriptor(std::string element) {
  this->type = NodeType::TK_EDGE_DESCRIPTOR;
  this->setElement(element);
}

Method_property_qualifier_list_not_starting_with_virtual::
    Method_property_qualifier_list_not_starting_with_virtual(
        std::string element) {
  this->type =
      NodeType::METHOD_PROPERTY_QUALIFIER_LIST_NOT_STARTING_WITH_VIRTUAL;
  this->setElement(element);
}

Identifier_opt::Identifier_opt(std::string element) {
  this->type = NodeType::IDENTIFIER_OPT;
  this->setElement(element);
}

Module_parameter_port_list_preprocessor_last::
    Module_parameter_port_list_preprocessor_last(std::string element) {
  this->type = NodeType::MODULE_PARAMETER_PORT_LIST_PREPROCESSOR_LAST;
  this->setElement(element);
}

Type_assignment::Type_assignment(std::string element) {
  this->type = NodeType::TYPE_ASSIGNMENT;
  this->setElement(element);
}

Type_assignment_list::Type_assignment_list(std::string element) {
  this->type = NodeType::TYPE_ASSIGNMENT_LIST;
  this->setElement(element);
}

Method_qualifier_list_opt::Method_qualifier_list_opt(std::string element) {
  this->type = NodeType::METHOD_QUALIFIER_LIST_OPT;
  this->setElement(element);
}

Stream_operator::Stream_operator(std::string element) {
  this->type = NodeType::STREAM_OPERATOR;
  this->setElement(element);
}

Assertion_item::Assertion_item(std::string element) {
  this->type = NodeType::ASSERTION_ITEM;
  this->setElement(element);
}

Property_spec::Property_spec(std::string element) {
  this->type = NodeType::PROPERTY_SPEC;
  this->setElement(element);
}

Streaming_concatenation::Streaming_concatenation(std::string element) {
  this->type = NodeType::STREAMING_CONCATENATION;
  this->setElement(element);
}

Edge_descriptor_list::Edge_descriptor_list(std::string element) {
  this->type = NodeType::EDGE_DESCRIPTOR_LIST;
  this->setElement(element);
}

Property_qualifier::Property_qualifier(std::string element) {
  this->type = NodeType::PROPERTY_QUALIFIER;
  this->setElement(element);
}

Event_control_opt::Event_control_opt(std::string element) {
  this->type = NodeType::EVENT_CONTROL_OPT;
  this->setElement(element);
}

Class_item_qualifier::Class_item_qualifier(std::string element) {
  this->type = NodeType::CLASS_ITEM_QUALIFIER;
  this->setElement(element);
}

Concurrent_assertion_statement::Concurrent_assertion_statement(
    std::string element) {
  this->type = NodeType::CONCURRENT_ASSERTION_STATEMENT;
  this->setElement(element);
}

Cover_property_statement::Cover_property_statement(std::string element) {
  this->type = NodeType::COVER_PROPERTY_STATEMENT;
  this->setElement(element);
}

Stream_expression_list::Stream_expression_list(std::string element) {
  this->type = NodeType::STREAM_EXPRESSION_LIST;
  this->setElement(element);
}

Class_item_qualifier_list_opt::Class_item_qualifier_list_opt(
    std::string element) {
  this->type = NodeType::CLASS_ITEM_QUALIFIER_LIST_OPT;
  this->setElement(element);
}

<<<<<<< HEAD
Assertion_item_declaration::Assertion_item_declaration(std::string element) {
  this->type = NodeType::ASSERTION_ITEM_DECLARATION;
  this->setElement(element);
}

Boolean_abbrev::Boolean_abbrev(std::string element) {
  this->type = NodeType::BOOLEAN_ABBREV;
  this->setElement(element);
}

Cycle_delay_range::Cycle_delay_range(std::string element) {
  this->type = NodeType::CYCLE_DELAY_RANGE;
  this->setElement(element);
}

Property_operator::Property_operator(std::string element) {
  this->type = NodeType::PROPERTY_OPERATOR;
  this->setElement(element);
}

Property_spec_disable_iff::Property_spec_disable_iff(std::string element) {
  this->type = NodeType::PROPERTY_SPEC_DISABLE_IFF;
  this->setElement(element);
}

Config_declaration::Config_declaration(std::string element) {
  this->type = NodeType::CONFIG_DECLARATION;
  this->setElement(element);
}

With_constraint_block_opt::With_constraint_block_opt(std::string element) {
  this->type = NodeType::WITH_CONSTRAINT_BLOCK_OPT;
  this->setElement(element);
}

Random_qualifier::Random_qualifier(std::string element) {
  this->type = NodeType::RANDOM_QUALIFIER;
  this->setElement(element);
}

Bind_target_instance_list::Bind_target_instance_list(std::string element) {
  this->type = NodeType::BIND_TARGET_INSTANCE_LIST;
  this->setElement(element);
}

Hierarchy_or_call_extension::Hierarchy_or_call_extension(std::string element) {
  this->type = NodeType::HIERARCHY_OR_CALL_EXTENSION;
  this->setElement(element);
}

Clocking_item_list::Clocking_item_list(std::string element) {
  this->type = NodeType::CLOCKING_ITEM_LIST;
  this->setElement(element);
}

Modport_declaration::Modport_declaration(std::string element) {
  this->type = NodeType::MODPORT_DECLARATION;
  this->setElement(element);
}

Class_constraint::Class_constraint(std::string element) {
  this->type = NodeType::CLASS_CONSTRAINT;
  this->setElement(element);
}

Net_alias::Net_alias(std::string element) {
  this->type = NodeType::NET_ALIAS;
  this->setElement(element);
}

Type_reference::Type_reference(std::string element) {
  this->type = NodeType::TYPE_REFERENCE;
  this->setElement(element);
}

Method_qualifier_list::Method_qualifier_list(std::string element) {
  this->type = NodeType::METHOD_QUALIFIER_LIST;
  this->setElement(element);
}

Interface_type::Interface_type(std::string element) {
  this->type = NodeType::INTERFACE_TYPE;
  this->setElement(element);
}

Package_export_declaration::Package_export_declaration(std::string element) {
  this->type = NodeType::PACKAGE_EXPORT_DECLARATION;
  this->setElement(element);
}

Constraint_block_item_list_opt::Constraint_block_item_list_opt(
    std::string element) {
  this->type = NodeType::CONSTRAINT_BLOCK_ITEM_LIST_OPT;
  this->setElement(element);
}

Constraint_block_item_list::Constraint_block_item_list(std::string element) {
  this->type = NodeType::CONSTRAINT_BLOCK_ITEM_LIST;
  this->setElement(element);
}

List_of_libraries_opt::List_of_libraries_opt(std::string element) {
  this->type = NodeType::LIST_OF_LIBRARIES_OPT;
  this->setElement(element);
}

Lib_cell_id::Lib_cell_id(std::string element) {
  this->type = NodeType::LIB_CELL_ID;
  this->setElement(element);
}

Expect_property_statement::Expect_property_statement(std::string element) {
  this->type = NodeType::EXPECT_PROPERTY_STATEMENT;
  this->setElement(element);
}

Optional_semicolon::Optional_semicolon(std::string element) {
  this->type = NodeType::OPTIONAL_SEMICOLON;
  this->setElement(element);
}

Identifier_list_in_parens_opt::Identifier_list_in_parens_opt(
    std::string element) {
  this->type = NodeType::IDENTIFIER_LIST_IN_PARENS_OPT;
  this->setElement(element);
}

Sequence_port_list_in_parens_opt::Sequence_port_list_in_parens_opt(
    std::string element) {
  this->type = NodeType::SEQUENCE_PORT_LIST_IN_PARENS_OPT;
  this->setElement(element);
}

Data_type_or_implicit_basic_followed_by_id::
    Data_type_or_implicit_basic_followed_by_id(std::string element) {
  this->type = NodeType::DATA_TYPE_OR_IMPLICIT_BASIC_FOLLOWED_BY_ID;
  this->setElement(element);
}

Modport_simple_ports_declaration_last::Modport_simple_ports_declaration_last(
    std::string element) {
  this->type = NodeType::MODPORT_SIMPLE_PORTS_DECLARATION_LAST;
  this->setElement(element);
}

Goto_repetition::Goto_repetition(std::string element) {
  this->type = NodeType::GOTO_REPETITION;
  this->setElement(element);
}

Modport_ports_list::Modport_ports_list(std::string element) {
  this->type = NodeType::MODPORT_PORTS_LIST;
  this->setElement(element);
}

Coverage_spec_or_option_list::Coverage_spec_or_option_list(
    std::string element) {
  this->type = NodeType::COVERAGE_SPEC_OR_OPTION_LIST;
  this->setElement(element);
}

Assertion_variable_declaration::Assertion_variable_declaration(
    std::string element) {
  this->type = NodeType::ASSERTION_VARIABLE_DECLARATION;
  this->setElement(element);
}

Interface_opt::Interface_opt(std::string element) {
  this->type = NodeType::INTERFACE_OPT;
  this->setElement(element);
}

List_of_libraries::List_of_libraries(std::string element) {
  this->type = NodeType::LIST_OF_LIBRARIES;
  this->setElement(element);
}

Type_identifier_or_implicit_basic_followed_by_id::
    Type_identifier_or_implicit_basic_followed_by_id(std::string element) {
  this->type = NodeType::TYPE_IDENTIFIER_OR_IMPLICIT_BASIC_FOLLOWED_BY_ID;
  this->setElement(element);
}

Bind_target_instance::Bind_target_instance(std::string element) {
  this->type = NodeType::BIND_TARGET_INSTANCE;
  this->setElement(element);
}

Property_actual_arg_opt::Property_actual_arg_opt(std::string element) {
  this->type = NodeType::PROPERTY_ACTUAL_ARG_OPT;
  this->setElement(element);
}

Method_qualifier::Method_qualifier(std::string element) {
  this->type = NodeType::METHOD_QUALIFIER;
  this->setElement(element);
}

Design_statement::Design_statement(std::string element) {
  this->type = NodeType::DESIGN_STATEMENT;
  this->setElement(element);
}

Modport_simple_ports_declaration_begin::Modport_simple_ports_declaration_begin(
    std::string element) {
  this->type = NodeType::MODPORT_SIMPLE_PORTS_DECLARATION_BEGIN;
  this->setElement(element);
}

Sequence_port_list_opt::Sequence_port_list_opt(std::string element) {
  this->type = NodeType::SEQUENCE_PORT_LIST_OPT;
  this->setElement(element);
}

Clocking_item::Clocking_item(std::string element) {
  this->type = NodeType::CLOCKING_ITEM;
  this->setElement(element);
}

Constraint_declaration::Constraint_declaration(std::string element) {
  this->type = NodeType::CONSTRAINT_DECLARATION;
  this->setElement(element);
}

Clocking_direction::Clocking_direction(std::string element) {
  this->type = NodeType::CLOCKING_DIRECTION;
  this->setElement(element);
}

Modport_item::Modport_item(std::string element) {
  this->type = NodeType::MODPORT_ITEM;
  this->setElement(element);
}

Clocking_decl_assign::Clocking_decl_assign(std::string element) {
  this->type = NodeType::CLOCKING_DECL_ASSIGN;
  this->setElement(element);
}

Consecutive_repetition::Consecutive_repetition(std::string element) {
  this->type = NodeType::CONSECUTIVE_REPETITION;
  this->setElement(element);
}

Bins_or_options_list_opt::Bins_or_options_list_opt(std::string element) {
  this->type = NodeType::BINS_OR_OPTIONS_LIST_OPT;
  this->setElement(element);
}

Cycle_range::Cycle_range(std::string element) {
  this->type = NodeType::CYCLE_RANGE;
  this->setElement(element);
}

Clocking_skew_opt::Clocking_skew_opt(std::string element) {
  this->type = NodeType::CLOCKING_SKEW_OPT;
  this->setElement(element);
}

Nonconsecutive_repetition::Nonconsecutive_repetition(std::string element) {
  this->type = NodeType::NONCONSECUTIVE_REPETITION;
  this->setElement(element);
}

Constraint_expression_no_preprocessor::Constraint_expression_no_preprocessor(
    std::string element) {
  this->type = NodeType::CONSTRAINT_EXPRESSION_NO_PREPROCESSOR;
  this->setElement(element);
}

List_of_clocking_decl_assign::List_of_clocking_decl_assign(
    std::string element) {
  this->type = NodeType::LIST_OF_CLOCKING_DECL_ASSIGN;
  this->setElement(element);
}

Property_port_list::Property_port_list(std::string element) {
  this->type = NodeType::PROPERTY_PORT_LIST;
  this->setElement(element);
}

Net_alias_assign_lvalue_list::Net_alias_assign_lvalue_list(
    std::string element) {
  this->type = NodeType::NET_ALIAS_ASSIGN_LVALUE_LIST;
  this->setElement(element);
}

Assertion_variable_declaration_list::Assertion_variable_declaration_list(
    std::string element) {
  this->type = NodeType::ASSERTION_VARIABLE_DECLARATION_LIST;
  this->setElement(element);
}

List_of_config_rule_statements::List_of_config_rule_statements(
    std::string element) {
  this->type = NodeType::LIST_OF_CONFIG_RULE_STATEMENTS;
  this->setElement(element);
}

Constraint_block::Constraint_block(std::string element) {
  this->type = NodeType::CONSTRAINT_BLOCK;
  this->setElement(element);
}

List_of_config_rule_statements_opt::List_of_config_rule_statements_opt(
    std::string element) {
  this->type = NodeType::LIST_OF_CONFIG_RULE_STATEMENTS_OPT;
  this->setElement(element);
}

Property_port_modifiers_opt::Property_port_modifiers_opt(std::string element) {
  this->type = NodeType::PROPERTY_PORT_MODIFIERS_OPT;
  this->setElement(element);
}

With_constraint_block::With_constraint_block(std::string element) {
  this->type = NodeType::WITH_CONSTRAINT_BLOCK;
  this->setElement(element);
}

Property_declaration::Property_declaration(std::string element) {
  this->type = NodeType::PROPERTY_DECLARATION;
  this->setElement(element);
}

Implication_operator::Implication_operator(std::string element) {
  this->type = NodeType::IMPLICATION_OPERATOR;
  this->setElement(element);
}

Cover_point::Cover_point(std::string element) {
  this->type = NodeType::COVER_POINT;
  this->setElement(element);
}

Coverage_event::Coverage_event(std::string element) {
  this->type = NodeType::COVERAGE_EVENT;
  this->setElement(element);
}

Property_formal_type_followed_by_id::Property_formal_type_followed_by_id(
    std::string element) {
  this->type = NodeType::PROPERTY_FORMAL_TYPE_FOLLOWED_BY_ID;
  this->setElement(element);
}

Config_rule_statement::Config_rule_statement(std::string element) {
  this->type = NodeType::CONFIG_RULE_STATEMENT;
  this->setElement(element);
}

Modport_item_list::Modport_item_list(std::string element) {
  this->type = NodeType::MODPORT_ITEM_LIST;
  this->setElement(element);
}

TK_static_opt::TK_static_opt(std::string element) {
=======
Tk_static_opt::Tk_static_opt(
    std::string element) {
>>>>>>> 39b8c054
  this->type = NodeType::TK_STATIC_OPT;
  this->setElement(element);
}

<<<<<<< HEAD
Property_port_item::Property_port_item(std::string element) {
  this->type = NodeType::PROPERTY_PORT_ITEM;
  this->setElement(element);
}

Liblist_clause::Liblist_clause(std::string element) {
  this->type = NodeType::LIBLIST_CLAUSE;
  this->setElement(element);
}

Lib_cell_identifiers_opt::Lib_cell_identifiers_opt(std::string element) {
  this->type = NodeType::LIB_CELL_IDENTIFIERS_OPT;
  this->setElement(element);
}

Covergroup_declaration::Covergroup_declaration(std::string element) {
  this->type = NodeType::COVERGROUP_DECLARATION;
  this->setElement(element);
}

Modport_simple_port::Modport_simple_port(std::string element) {
  this->type = NodeType::MODPORT_SIMPLE_PORT;
  this->setElement(element);
}

Sequence_declaration::Sequence_declaration(std::string element) {
  this->type = NodeType::SEQUENCE_DECLARATION;
  this->setElement(element);
}

Coverage_event_opt::Coverage_event_opt(std::string element) {
  this->type = NodeType::COVERAGE_EVENT_OPT;
  this->setElement(element);
}

Lib_cell_identifiers::Lib_cell_identifiers(std::string element) {
  this->type = NodeType::LIB_CELL_IDENTIFIERS;
  this->setElement(element);
}

Cycle_range_or_expr::Cycle_range_or_expr(std::string element) {
  this->type = NodeType::CYCLE_RANGE_OR_EXPR;
  this->setElement(element);
}

Property_port_list_in_parens_opt::Property_port_list_in_parens_opt(
    std::string element) {
  this->type = NodeType::PROPERTY_PORT_LIST_IN_PARENS_OPT;
  this->setElement(element);
}

Coverage_spec_or_option_list_opt::Coverage_spec_or_option_list_opt(
    std::string element) {
  this->type = NodeType::COVERAGE_SPEC_OR_OPTION_LIST_OPT;
  this->setElement(element);
}

Coverage_spec_or_option::Coverage_spec_or_option(std::string element) {
  this->type = NodeType::COVERAGE_SPEC_OR_OPTION;
  this->setElement(element);
}

Coverage_spec::Coverage_spec(std::string element) {
  this->type = NodeType::COVERAGE_SPEC;
  this->setElement(element);
}

Constraint_block_item::Constraint_block_item(std::string element) {
  this->type = NodeType::CONSTRAINT_BLOCK_ITEM;
  this->setElement(element);
}
=======

>>>>>>> 39b8c054

ClassMap classMap = {
  {"terminal",
   [](std::string &&f) {
     return std::make_unique<Terminal>(f);
   }},
  {"sequence_delay_range_expr",
   [](std::string &&f) {
      return std::make_unique<Sequence_delay_range_expr>(f);
   }},
  {"port",
   [](std::string &&f) {
      return std::make_unique<Port>(f);
   }},
  {"specify_simple_path",
   [](std::string &&f) {
      return std::make_unique<Specify_simple_path>(f);
   }},
  {"event_control",
   [](std::string &&f) {
      return std::make_unique<Event_control>(f);
   }},
  {"string_literal",
   [](std::string &&f) {
      return std::make_unique<String_literal>(f);
   }},
  {"charge_strength_opt",
   [](std::string &&f) {
      return std::make_unique<Charge_strength_opt>(f);
   }},
  {"dpi_import_export",
   [](std::string &&f) {
      return std::make_unique<Dpi_import_export>(f);
   }},
  {"for_initialization_opt",
   [](std::string &&f) {
      return std::make_unique<For_initialization_opt>(f);
   }},
  {"list_of_port_identifiers",
   [](std::string &&f) {
      return std::make_unique<List_of_port_identifiers>(f);
   }},
  {"non_integer_type",
   [](std::string &&f) {
      return std::make_unique<Non_integer_type>(f);
   }},
  {"parameter_value_ranges_opt",
   [](std::string &&f) {
      return std::make_unique<Parameter_value_ranges_opt>(f);
   }},
  {"package_item_no_pp",
   [](std::string &&f) {
      return std::make_unique<Package_item_no_pp>(f);
   }},
  {"sequence_delay_repetition_list",
   [](std::string &&f) {
      return std::make_unique<Sequence_delay_repetition_list>(f);
   }},
  {"add_expr",
   [](std::string &&f) {
      return std::make_unique<Add_expr>(f);
   }},
  {"dpi_import_item",
   [](std::string &&f) {
      return std::make_unique<Dpi_import_item>(f);
   }},
  {"tk_realtime",
   [](std::string &&f) {
      return std::make_unique<Tk_realtime>(f);
   }},
  {"case_item",
   [](std::string &&f) {
      return std::make_unique<Case_item>(f);
   }},
  {"property_if_else_expr",
   [](std::string &&f) {
      return std::make_unique<Property_if_else_expr>(f);
   }},
  {"non_anonymous_instantiation_base",
   [](std::string &&f) {
      return std::make_unique<Non_anonymous_instantiation_base>(f);
   }},
  {"unary_expr",
   [](std::string &&f) {
      return std::make_unique<Unary_expr>(f);
   }},
  {"unary_op",
   [](std::string &&f) {
      return std::make_unique<Unary_op>(f);
   }},
  {"class_id",
   [](std::string &&f) {
      return std::make_unique<Class_id>(f);
   }},
  {"reference",
   [](std::string &&f) {
      return std::make_unique<Reference>(f);
   }},
  {"cast",
   [](std::string &&f) {
      return std::make_unique<Cast>(f);
   }},
  {"tf_variable_identifier_first",
   [](std::string &&f) {
      return std::make_unique<Tf_variable_identifier_first>(f);
   }},
  {"type_identifier_or_implicit_basic_followed_by_id_and_dimensions_opt",
   [](std::string &&f) {
      return std::make_unique<Type_identifier_or_implicit_basic_followed_by_id_and_dimensions_opt>(f);
   }},
  {"type_or_id_root",
   [](std::string &&f) {
      return std::make_unique<Type_or_id_root>(f);
   }},
  {"module_or_generate_item",
   [](std::string &&f) {
      return std::make_unique<Module_or_generate_item>(f);
   }},
  {"module_parameter_port_list_trailing_comma",
   [](std::string &&f) {
      return std::make_unique<Module_parameter_port_list_trailing_comma>(f);
   }},
  {"instantiation_type",
   [](std::string &&f) {
      return std::make_unique<Instantiation_type>(f);
   }},
  {"parameters",
   [](std::string &&f) {
      return std::make_unique<Parameters>(f);
   }},
  {"reference_or_call_base",
   [](std::string &&f) {
      return std::make_unique<Reference_or_call_base>(f);
   }},
  {"param_type_followed_by_id_and_dimensions_opt",
   [](std::string &&f) {
      return std::make_unique<Param_type_followed_by_id_and_dimensions_opt>(f);
   }},
  {"structure_or_array_pattern_key",
   [](std::string &&f) {
      return std::make_unique<Structure_or_array_pattern_key>(f);
   }},
  {"parameter_assign_list",
   [](std::string &&f) {
      return std::make_unique<Parameter_assign_list>(f);
   }},
  {"defparam_assign_list",
   [](std::string &&f) {
      return std::make_unique<Defparam_assign_list>(f);
   }},
  {"generate_item_list_opt",
   [](std::string &&f) {
      return std::make_unique<Generate_item_list_opt>(f);
   }},
  {"tk_octdigits",
   [](std::string &&f) {
      return std::make_unique<Tk_octdigits>(f);
   }},
  {"sequence_expr_primary",
   [](std::string &&f) {
      return std::make_unique<Sequence_expr_primary>(f);
   }},
  {"lpvalue",
   [](std::string &&f) {
      return std::make_unique<Lpvalue>(f);
   }},
  {"label_opt",
   [](std::string &&f) {
      return std::make_unique<Label_opt>(f);
   }},
  {"escapedidentifier",
   [](std::string &&f) {
      return std::make_unique<Escapedidentifier>(f);
   }},
  {"generate_item",
   [](std::string &&f) {
      return std::make_unique<Generate_item>(f);
   }},
  {"data_type_primitive",
   [](std::string &&f) {
      return std::make_unique<Data_type_primitive>(f);
   }},
  {"spec_reference_event",
   [](std::string &&f) {
      return std::make_unique<Spec_reference_event>(f);
   }},
  {"udp_input_declaration_list",
   [](std::string &&f) {
      return std::make_unique<Udp_input_declaration_list>(f);
   }},
  {"non_port_module_item",
   [](std::string &&f) {
      return std::make_unique<Non_port_module_item>(f);
   }},
  {"list_of_ports_or_port_declarations_trailing_comma_non_ansi",
   [](std::string &&f) {
      return std::make_unique<List_of_ports_or_port_declarations_trailing_comma_non_ansi>(f);
   }},
  {"module_parameter_port_list_opt",
   [](std::string &&f) {
      return std::make_unique<Module_parameter_port_list_opt>(f);
   }},
  {"property_prefix_expr",
   [](std::string &&f) {
      return std::make_unique<Property_prefix_expr>(f);
   }},
  {"expr_primary_braces",
   [](std::string &&f) {
      return std::make_unique<Expr_primary_braces>(f);
   }},
  {"pow_expr",
   [](std::string &&f) {
      return std::make_unique<Pow_expr>(f);
   }},
  {"for_init_decl_or_assign",
   [](std::string &&f) {
      return std::make_unique<For_init_decl_or_assign>(f);
   }},
  {"udp_initial",
   [](std::string &&f) {
      return std::make_unique<Udp_initial>(f);
   }},
  {"tf_port_list_paren_opt",
   [](std::string &&f) {
      return std::make_unique<Tf_port_list_paren_opt>(f);
   }},
  {"struct_data_type",
   [](std::string &&f) {
      return std::make_unique<Struct_data_type>(f);
   }},
  {"udp_sequ_entry",
   [](std::string &&f) {
      return std::make_unique<Udp_sequ_entry>(f);
   }},
  {"net_variable_or_decl_assign",
   [](std::string &&f) {
      return std::make_unique<Net_variable_or_decl_assign>(f);
   }},
  {"parameter_value_byname_list_trailing_comma",
   [](std::string &&f) {
      return std::make_unique<Parameter_value_byname_list_trailing_comma>(f);
   }},
  {"inc_or_dec_expression",
   [](std::string &&f) {
      return std::make_unique<Inc_or_dec_expression>(f);
   }},
  {"net_type",
   [](std::string &&f) {
      return std::make_unique<Net_type>(f);
   }},
  {"select_dimensions_opt",
   [](std::string &&f) {
      return std::make_unique<Select_dimensions_opt>(f);
   }},
  {"spec_polarity",
   [](std::string &&f) {
      return std::make_unique<Spec_polarity>(f);
   }},
  {"macro_formal_parameter",
   [](std::string &&f) {
      return std::make_unique<Macro_formal_parameter>(f);
   }},
  {"structure_or_array_pattern_expression",
   [](std::string &&f) {
      return std::make_unique<Structure_or_array_pattern_expression>(f);
   }},
  {"for_step",
   [](std::string &&f) {
      return std::make_unique<For_step>(f);
   }},
  {"specparam_list",
   [](std::string &&f) {
      return std::make_unique<Specparam_list>(f);
   }},
  {"tk_binbase",
   [](std::string &&f) {
      return std::make_unique<Tk_binbase>(f);
   }},
  {"tk_stringliteral",
   [](std::string &&f) {
      return std::make_unique<Tk_stringliteral>(f);
   }},
  {"var_opt",
   [](std::string &&f) {
      return std::make_unique<Var_opt>(f);
   }},
  {"identifier_optional_unpacked_dimensions",
   [](std::string &&f) {
      return std::make_unique<Identifier_optional_unpacked_dimensions>(f);
   }},
  {"function_item_list",
   [](std::string &&f) {
      return std::make_unique<Function_item_list>(f);
   }},
  {"type_declaration",
   [](std::string &&f) {
      return std::make_unique<Type_declaration>(f);
   }},
  {"udp_body",
   [](std::string &&f) {
      return std::make_unique<Udp_body>(f);
   }},
  {"mul_expr",
   [](std::string &&f) {
      return std::make_unique<Mul_expr>(f);
   }},
  {"par_block",
   [](std::string &&f) {
      return std::make_unique<Par_block>(f);
   }},
  {"keywordidentifier",
   [](std::string &&f) {
      return std::make_unique<Keywordidentifier>(f);
   }},
  {"logeq_expr",
   [](std::string &&f) {
      return std::make_unique<Logeq_expr>(f);
   }},
  {"module_common_item",
   [](std::string &&f) {
      return std::make_unique<Module_common_item>(f);
   }},
  {"primitive_gate_instance",
   [](std::string &&f) {
      return std::make_unique<Primitive_gate_instance>(f);
   }},
  {"data_type_or_implicit",
   [](std::string &&f) {
      return std::make_unique<Data_type_or_implicit>(f);
   }},
  {"tk_octbase",
   [](std::string &&f) {
      return std::make_unique<Tk_octbase>(f);
   }},
  {"sequence_expr",
   [](std::string &&f) {
      return std::make_unique<Sequence_expr>(f);
   }},
  {"tk_hexbase",
   [](std::string &&f) {
      return std::make_unique<Tk_hexbase>(f);
   }},
  {"property_expr",
   [](std::string &&f) {
      return std::make_unique<Property_expr>(f);
   }},
  {"seq_block",
   [](std::string &&f) {
      return std::make_unique<Seq_block>(f);
   }},
  {"task_item",
   [](std::string &&f) {
      return std::make_unique<Task_item>(f);
   }},
  {"data_type_or_implicit_basic_followed_by_id_and_dimensions_opt",
   [](std::string &&f) {
      return std::make_unique<Data_type_or_implicit_basic_followed_by_id_and_dimensions_opt>(f);
   }},
  {"specify_block",
   [](std::string &&f) {
      return std::make_unique<Specify_block>(f);
   }},
  {"tk_decnumber",
   [](std::string &&f) {
      return std::make_unique<Tk_decnumber>(f);
   }},
  {"tk_decbase",
   [](std::string &&f) {
      return std::make_unique<Tk_decbase>(f);
   }},
  {"property_implication_expr",
   [](std::string &&f) {
      return std::make_unique<Property_implication_expr>(f);
   }},
  {"bit_logic_opt",
   [](std::string &&f) {
      return std::make_unique<Bit_logic_opt>(f);
   }},
  {"integer_atom_type",
   [](std::string &&f) {
      return std::make_unique<Integer_atom_type>(f);
   }},
  {"lifetime",
   [](std::string &&f) {
      return std::make_unique<Lifetime>(f);
   }},
  {"any_argument_list",
   [](std::string &&f) {
      return std::make_unique<Any_argument_list>(f);
   }},
  {"delay_value_list",
   [](std::string &&f) {
      return std::make_unique<Delay_value_list>(f);
   }},
  {"module_port_declaration",
   [](std::string &&f) {
      return std::make_unique<Module_port_declaration>(f);
   }},
  {"jump_statement",
   [](std::string &&f) {
      return std::make_unique<Jump_statement>(f);
   }},
  {"delay_value",
   [](std::string &&f) {
      return std::make_unique<Delay_value>(f);
   }},
  {"sequence_or_expr",
   [](std::string &&f) {
      return std::make_unique<Sequence_or_expr>(f);
   }},
  {"module_attribute_foreign_opt",
   [](std::string &&f) {
      return std::make_unique<Module_attribute_foreign_opt>(f);
   }},
  {"tf_port_direction_opt",
   [](std::string &&f) {
      return std::make_unique<Tf_port_direction_opt>(f);
   }},
  {"tf_port_item_expr_opt",
   [](std::string &&f) {
      return std::make_unique<Tf_port_item_expr_opt>(f);
   }},
  {"cont_assign_list",
   [](std::string &&f) {
      return std::make_unique<Cont_assign_list>(f);
   }},
  {"any_argument_list_trailing_comma",
   [](std::string &&f) {
      return std::make_unique<Any_argument_list_trailing_comma>(f);
   }},
  {"procedural_continuous_assignment",
   [](std::string &&f) {
      return std::make_unique<Procedural_continuous_assignment>(f);
   }},
  {"expression_or_dist",
   [](std::string &&f) {
      return std::make_unique<Expression_or_dist>(f);
   }},
  {"module_start",
   [](std::string &&f) {
      return std::make_unique<Module_start>(f);
   }},
  {"expr_primary_parens",
   [](std::string &&f) {
      return std::make_unique<Expr_primary_parens>(f);
   }},
  {"open_range_list",
   [](std::string &&f) {
      return std::make_unique<Open_range_list>(f);
   }},
  {"unary_prefix_expr",
   [](std::string &&f) {
      return std::make_unique<Unary_prefix_expr>(f);
   }},
  {"delay_identifier",
   [](std::string &&f) {
      return std::make_unique<Delay_identifier>(f);
   }},
  {"list_of_identifiers_unpacked_dimensions",
   [](std::string &&f) {
      return std::make_unique<List_of_identifiers_unpacked_dimensions>(f);
   }},
  {"delay_scope",
   [](std::string &&f) {
      return std::make_unique<Delay_scope>(f);
   }},
  {"action_block",
   [](std::string &&f) {
      return std::make_unique<Action_block>(f);
   }},
  {"trailing_assign_opt",
   [](std::string &&f) {
      return std::make_unique<Trailing_assign_opt>(f);
   }},
  {"class_item",
   [](std::string &&f) {
      return std::make_unique<Class_item>(f);
   }},
  {"enum_name_list_trailing_comma",
   [](std::string &&f) {
      return std::make_unique<Enum_name_list_trailing_comma>(f);
   }},
  {"udp_port_list",
   [](std::string &&f) {
      return std::make_unique<Udp_port_list>(f);
   }},
  {"equiv_impl_expr",
   [](std::string &&f) {
      return std::make_unique<Equiv_impl_expr>(f);
   }},
  {"class_new",
   [](std::string &&f) {
      return std::make_unique<Class_new>(f);
   }},
  {"port_net_type",
   [](std::string &&f) {
      return std::make_unique<Port_net_type>(f);
   }},
  {"unqualified_id",
   [](std::string &&f) {
      return std::make_unique<Unqualified_id>(f);
   }},
  {"begin",
   [](std::string &&f) {
      return std::make_unique<Begin>(f);
   }},
  {"system_tf_call",
   [](std::string &&f) {
      return std::make_unique<System_tf_call>(f);
   }},
  {"parameter_value_byname_list_item_last",
   [](std::string &&f) {
      return std::make_unique<Parameter_value_byname_list_item_last>(f);
   }},
  {"conditional_generate_construct",
   [](std::string &&f) {
      return std::make_unique<Conditional_generate_construct>(f);
   }},
  {"timescale_directive",
   [](std::string &&f) {
      return std::make_unique<Timescale_directive>(f);
   }},
  {"port_expression",
   [](std::string &&f) {
      return std::make_unique<Port_expression>(f);
   }},
  {"udp_sequ_entry_list",
   [](std::string &&f) {
      return std::make_unique<Udp_sequ_entry_list>(f);
   }},
  {"symbol_or_label",
   [](std::string &&f) {
      return std::make_unique<Symbol_or_label>(f);
   }},
  {"simple_sequence_expr",
   [](std::string &&f) {
      return std::make_unique<Simple_sequence_expr>(f);
   }},
  {"systemtfidentifier",
   [](std::string &&f) {
      return std::make_unique<Systemtfidentifier>(f);
   }},
  {"tk_unbasednumber",
   [](std::string &&f) {
      return std::make_unique<Tk_unbasednumber>(f);
   }},
  {"decl_dimensions_opt",
   [](std::string &&f) {
      return std::make_unique<Decl_dimensions_opt>(f);
   }},
  {"class_items_opt",
   [](std::string &&f) {
      return std::make_unique<Class_items_opt>(f);
   }},
  {"enum_name",
   [](std::string &&f) {
      return std::make_unique<Enum_name>(f);
   }},
  {"parameter_value_opt",
   [](std::string &&f) {
      return std::make_unique<Parameter_value_opt>(f);
   }},
  {"specify_edge_path",
   [](std::string &&f) {
      return std::make_unique<Specify_edge_path>(f);
   }},
  {"implicit_class_handle",
   [](std::string &&f) {
      return std::make_unique<Implicit_class_handle>(f);
   }},
  {"module_item",
   [](std::string &&f) {
      return std::make_unique<Module_item>(f);
   }},
  {"statement_item",
   [](std::string &&f) {
      return std::make_unique<Statement_item>(f);
   }},
  {"type_identifier_followed_by_id",
   [](std::string &&f) {
      return std::make_unique<Type_identifier_followed_by_id>(f);
   }},
  {"method_prototype",
   [](std::string &&f) {
      return std::make_unique<Method_prototype>(f);
   }},
  {"tf_port_item",
   [](std::string &&f) {
      return std::make_unique<Tf_port_item>(f);
   }},
  {"block_item_or_statement_or_null_list",
   [](std::string &&f) {
      return std::make_unique<Block_item_or_statement_or_null_list>(f);
   }},
  {"endnew_opt",
   [](std::string &&f) {
      return std::make_unique<Endnew_opt>(f);
   }},
  {"specify_item_list_opt",
   [](std::string &&f) {
      return std::make_unique<Specify_item_list_opt>(f);
   }},
  {"specify_simple_path_decl",
   [](std::string &&f) {
      return std::make_unique<Specify_simple_path_decl>(f);
   }},
  {"tk_rs_eq",
   [](std::string &&f) {
      return std::make_unique<Tk_rs_eq>(f);
   }},
  {"package_import_item_list",
   [](std::string &&f) {
      return std::make_unique<Package_import_item_list>(f);
   }},
  {"udp_port_decl",
   [](std::string &&f) {
      return std::make_unique<Udp_port_decl>(f);
   }},
  {"with_exprs_suffix",
   [](std::string &&f) {
      return std::make_unique<With_exprs_suffix>(f);
   }},
  {"generate_region",
   [](std::string &&f) {
      return std::make_unique<Generate_region>(f);
   }},
  {"call_base",
   [](std::string &&f) {
      return std::make_unique<Call_base>(f);
   }},
  {"array_locator_method",
   [](std::string &&f) {
      return std::make_unique<Array_locator_method>(f);
   }},
  {"port_declaration_ansi",
   [](std::string &&f) {
      return std::make_unique<Port_declaration_ansi>(f);
   }},
  {"bitand_expr",
   [](std::string &&f) {
      return std::make_unique<Bitand_expr>(f);
   }},
  {"range_list_in_braces",
   [](std::string &&f) {
      return std::make_unique<Range_list_in_braces>(f);
   }},
  {"module_parameter_port_list_item_last",
   [](std::string &&f) {
      return std::make_unique<Module_parameter_port_list_item_last>(f);
   }},
  {"hex_based_number",
   [](std::string &&f) {
      return std::make_unique<Hex_based_number>(f);
   }},
  {"hierarchy_event_identifier",
   [](std::string &&f) {
      return std::make_unique<Hierarchy_event_identifier>(f);
   }},
  {"list_of_variable_decl_assignments",
   [](std::string &&f) {
      return std::make_unique<List_of_variable_decl_assignments>(f);
   }},
  {"random_qualifier_opt",
   [](std::string &&f) {
      return std::make_unique<Random_qualifier_opt>(f);
   }},
  {"drive_strength_opt",
   [](std::string &&f) {
      return std::make_unique<Drive_strength_opt>(f);
   }},
  {"tk_timeliteral",
   [](std::string &&f) {
      return std::make_unique<Tk_timeliteral>(f);
   }},
  {"value_range",
   [](std::string &&f) {
      return std::make_unique<Value_range>(f);
   }},
  {"expr_mintypmax_generalized",
   [](std::string &&f) {
      return std::make_unique<Expr_mintypmax_generalized>(f);
   }},
  {"polarity_operator",
   [](std::string &&f) {
      return std::make_unique<Polarity_operator>(f);
   }},
  {"package_item",
   [](std::string &&f) {
      return std::make_unique<Package_item>(f);
   }},
  {"for_initialization",
   [](std::string &&f) {
      return std::make_unique<For_initialization>(f);
   }},
  {"enum_data_type",
   [](std::string &&f) {
      return std::make_unique<Enum_data_type>(f);
   }},
  {"blocking_assignment",
   [](std::string &&f) {
      return std::make_unique<Blocking_assignment>(f);
   }},
  {"delay1",
   [](std::string &&f) {
      return std::make_unique<Delay1>(f);
   }},
  {"based_number",
   [](std::string &&f) {
      return std::make_unique<Based_number>(f);
   }},
  {"procedural_timing_control_statement",
   [](std::string &&f) {
      return std::make_unique<Procedural_timing_control_statement>(f);
   }},
  {"block_item_decl",
   [](std::string &&f) {
      return std::make_unique<Block_item_decl>(f);
   }},
  {"net_variable_or_decl_assigns",
   [](std::string &&f) {
      return std::make_unique<Net_variable_or_decl_assigns>(f);
   }},
  {"time_literal",
   [](std::string &&f) {
      return std::make_unique<Time_literal>(f);
   }},
  {"function_item_data_declaration",
   [](std::string &&f) {
      return std::make_unique<Function_item_data_declaration>(f);
   }},
  {"decl_variable_dimension",
   [](std::string &&f) {
      return std::make_unique<Decl_variable_dimension>(f);
   }},
  {"tf_port_list_opt",
   [](std::string &&f) {
      return std::make_unique<Tf_port_list_opt>(f);
   }},
  {"endfunction_label_opt",
   [](std::string &&f) {
      return std::make_unique<Endfunction_label_opt>(f);
   }},
  {"qualified_id",
   [](std::string &&f) {
      return std::make_unique<Qualified_id>(f);
   }},
  {"immediate_assertion_statement",
   [](std::string &&f) {
      return std::make_unique<Immediate_assertion_statement>(f);
   }},
  {"join_keyword",
   [](std::string &&f) {
      return std::make_unique<Join_keyword>(f);
   }},
  {"tk_bindigits",
   [](std::string &&f) {
      return std::make_unique<Tk_bindigits>(f);
   }},
  {"event_trigger",
   [](std::string &&f) {
      return std::make_unique<Event_trigger>(f);
   }},
  {"dynamic_array_new",
   [](std::string &&f) {
      return std::make_unique<Dynamic_array_new>(f);
   }},
  {"matches_expr",
   [](std::string &&f) {
      return std::make_unique<Matches_expr>(f);
   }},
  {"port_reference_list",
   [](std::string &&f) {
      return std::make_unique<Port_reference_list>(f);
   }},
  {"array_reduction_method",
   [](std::string &&f) {
      return std::make_unique<Array_reduction_method>(f);
   }},
  {"builtin_array_method",
   [](std::string &&f) {
      return std::make_unique<Builtin_array_method>(f);
   }},
  {"package_declaration",
   [](std::string &&f) {
      return std::make_unique<Package_declaration>(f);
   }},
  {"assignment_pattern_expression",
   [](std::string &&f) {
      return std::make_unique<Assignment_pattern_expression>(f);
   }},
  {"drive_strength",
   [](std::string &&f) {
      return std::make_unique<Drive_strength>(f);
   }},
  {"port_declaration_non_ansi",
   [](std::string &&f) {
      return std::make_unique<Port_declaration_non_ansi>(f);
   }},
  {"module_parameter_port_list",
   [](std::string &&f) {
      return std::make_unique<Module_parameter_port_list>(f);
   }},
  {"var_type",
   [](std::string &&f) {
      return std::make_unique<Var_type>(f);
   }},
  {"parameter_opt",
   [](std::string &&f) {
      return std::make_unique<Parameter_opt>(f);
   }},
  {"module_item_list",
   [](std::string &&f) {
      return std::make_unique<Module_item_list>(f);
   }},
  {"genericidentifier",
   [](std::string &&f) {
      return std::make_unique<Genericidentifier>(f);
   }},
  {"package_item_list_opt",
   [](std::string &&f) {
      return std::make_unique<Package_item_list_opt>(f);
   }},
  {"list_of_ports_or_port_declarations_item_last_ansi",
   [](std::string &&f) {
      return std::make_unique<List_of_ports_or_port_declarations_item_last_ansi>(f);
   }},
  {"data_type_or_implicit_followed_by_id_and_dimensions_opt",
   [](std::string &&f) {
      return std::make_unique<Data_type_or_implicit_followed_by_id_and_dimensions_opt>(f);
   }},
  {"xor_expr",
   [](std::string &&f) {
      return std::make_unique<Xor_expr>(f);
   }},
  {"dec_based_number",
   [](std::string &&f) {
      return std::make_unique<Dec_based_number>(f);
   }},
  {"loop_statement",
   [](std::string &&f) {
      return std::make_unique<Loop_statement>(f);
   }},
  {"data_declaration_or_module_instantiation",
   [](std::string &&f) {
      return std::make_unique<Data_declaration_or_module_instantiation>(f);
   }},
  {"udp_comb_entry_list",
   [](std::string &&f) {
      return std::make_unique<Udp_comb_entry_list>(f);
   }},
  {"bit_logic",
   [](std::string &&f) {
      return std::make_unique<Bit_logic>(f);
   }},
  {"reference_or_call",
   [](std::string &&f) {
      return std::make_unique<Reference_or_call>(f);
   }},
  {"local_root",
   [](std::string &&f) {
      return std::make_unique<Local_root>(f);
   }},
  {"port_direction",
   [](std::string &&f) {
      return std::make_unique<Port_direction>(f);
   }},
  {"variable_decl_assignment",
   [](std::string &&f) {
      return std::make_unique<Variable_decl_assignment>(f);
   }},
  {"specify_edge_path_decl",
   [](std::string &&f) {
      return std::make_unique<Specify_edge_path_decl>(f);
   }},
  {"function_prototype",
   [](std::string &&f) {
      return std::make_unique<Function_prototype>(f);
   }},
  {"sequence_within_expr",
   [](std::string &&f) {
      return std::make_unique<Sequence_within_expr>(f);
   }},
  {"expr_primary_no_groups",
   [](std::string &&f) {
      return std::make_unique<Expr_primary_no_groups>(f);
   }},
  {"parameter_value_byname",
   [](std::string &&f) {
      return std::make_unique<Parameter_value_byname>(f);
   }},
  {"case_any",
   [](std::string &&f) {
      return std::make_unique<Case_any>(f);
   }},
  {"spec_notifier",
   [](std::string &&f) {
      return std::make_unique<Spec_notifier>(f);
   }},
  {"block_item_or_statement_or_null",
   [](std::string &&f) {
      return std::make_unique<Block_item_or_statement_or_null>(f);
   }},
  {"specify_item",
   [](std::string &&f) {
      return std::make_unique<Specify_item>(f);
   }},
  {"any_param_declaration",
   [](std::string &&f) {
      return std::make_unique<Any_param_declaration>(f);
   }},
  {"tf_port_list_trailing_comma",
   [](std::string &&f) {
      return std::make_unique<Tf_port_list_trailing_comma>(f);
   }},
  {"struct_union_member",
   [](std::string &&f) {
      return std::make_unique<Struct_union_member>(f);
   }},
  {"any_port_list_positional",
   [](std::string &&f) {
      return std::make_unique<Any_port_list_positional>(f);
   }},
  {"dir",
   [](std::string &&f) {
      return std::make_unique<Dir>(f);
   }},
  {"lifetime_opt",
   [](std::string &&f) {
      return std::make_unique<Lifetime_opt>(f);
   }},
  {"list_of_identifiers",
   [](std::string &&f) {
      return std::make_unique<List_of_identifiers>(f);
   }},
  {"edge_operator",
   [](std::string &&f) {
      return std::make_unique<Edge_operator>(f);
   }},
  {"tk_virtual_opt",
   [](std::string &&f) {
      return std::make_unique<Tk_virtual_opt>(f);
   }},
  {"timeunits_declaration",
   [](std::string &&f) {
      return std::make_unique<Timeunits_declaration>(f);
   }},
  {"tf_item_or_statement_or_null",
   [](std::string &&f) {
      return std::make_unique<Tf_item_or_statement_or_null>(f);
   }},
  {"package_import_list",
   [](std::string &&f) {
      return std::make_unique<Package_import_list>(f);
   }},
  {"expr_primary",
   [](std::string &&f) {
      return std::make_unique<Expr_primary>(f);
   }},
  {"signed_unsigned_opt",
   [](std::string &&f) {
      return std::make_unique<Signed_unsigned_opt>(f);
   }},
  {"non_anonymous_gate_instance_or_register_variable_list",
   [](std::string &&f) {
      return std::make_unique<Non_anonymous_gate_instance_or_register_variable_list>(f);
   }},
  {"udp_comb_entry",
   [](std::string &&f) {
      return std::make_unique<Udp_comb_entry>(f);
   }},
  {"delay3",
   [](std::string &&f) {
      return std::make_unique<Delay3>(f);
   }},
  {"inc_or_dec_or_primary_expr",
   [](std::string &&f) {
      return std::make_unique<Inc_or_dec_or_primary_expr>(f);
   }},
  {"procedural_assertion_statement",
   [](std::string &&f) {
      return std::make_unique<Procedural_assertion_statement>(f);
   }},
  {"struct_union_member_list",
   [](std::string &&f) {
      return std::make_unique<Struct_union_member_list>(f);
   }},
  {"comp_expr",
   [](std::string &&f) {
      return std::make_unique<Comp_expr>(f);
   }},
  {"postfix_expression",
   [](std::string &&f) {
      return std::make_unique<Postfix_expression>(f);
   }},
  {"symbolidentifier",
   [](std::string &&f) {
      return std::make_unique<Symbolidentifier>(f);
   }},
  {"udp_input_sym",
   [](std::string &&f) {
      return std::make_unique<Udp_input_sym>(f);
   }},
  {"pos_neg_number",
   [](std::string &&f) {
      return std::make_unique<Pos_neg_number>(f);
   }},
  {"specify_terminal_descriptor",
   [](std::string &&f) {
      return std::make_unique<Specify_terminal_descriptor>(f);
   }},
  {"select_variable_dimension",
   [](std::string &&f) {
      return std::make_unique<Select_variable_dimension>(f);
   }},
  {"list_of_ports_or_port_declarations_ansi",
   [](std::string &&f) {
      return std::make_unique<List_of_ports_or_port_declarations_ansi>(f);
   }},
  {"generate_case_items",
   [](std::string &&f) {
      return std::make_unique<Generate_case_items>(f);
   }},
  {"data_type_primitive_scalar",
   [](std::string &&f) {
      return std::make_unique<Data_type_primitive_scalar>(f);
   }},
  {"tf_item_or_statement_or_null_list",
   [](std::string &&f) {
      return std::make_unique<Tf_item_or_statement_or_null_list>(f);
   }},
  {"conditional_statement",
   [](std::string &&f) {
      return std::make_unique<Conditional_statement>(f);
   }},
  {"specparam_decl",
   [](std::string &&f) {
      return std::make_unique<Specparam_decl>(f);
   }},
  {"list_of_ports_or_port_declarations_non_ansi",
   [](std::string &&f) {
      return std::make_unique<List_of_ports_or_port_declarations_non_ansi>(f);
   }},
  {"statement_or_null_list",
   [](std::string &&f) {
      return std::make_unique<Statement_or_null_list>(f);
   }},
  {"task_declaration",
   [](std::string &&f) {
      return std::make_unique<Task_declaration>(f);
   }},
  {"data_declaration_base",
   [](std::string &&f) {
      return std::make_unique<Data_declaration_base>(f);
   }},
  {"any_port_list_opt",
   [](std::string &&f) {
      return std::make_unique<Any_port_list_opt>(f);
   }},
  {"macronumericwidth",
   [](std::string &&f) {
      return std::make_unique<Macronumericwidth>(f);
   }},
  {"trailing_decl_assignment_opt",
   [](std::string &&f) {
      return std::make_unique<Trailing_decl_assignment_opt>(f);
   }},
  {"gate_instance_or_register_variable",
   [](std::string &&f) {
      return std::make_unique<Gate_instance_or_register_variable>(f);
   }},
  {"bind_instantiation",
   [](std::string &&f) {
      return std::make_unique<Bind_instantiation>(f);
   }},
  {"package_import_declaration",
   [](std::string &&f) {
      return std::make_unique<Package_import_declaration>(f);
   }},
  {"module_package_import_list_opt",
   [](std::string &&f) {
      return std::make_unique<Module_package_import_list_opt>(f);
   }},
  {"structure_or_array_pattern_expression_list",
   [](std::string &&f) {
      return std::make_unique<Structure_or_array_pattern_expression_list>(f);
   }},
  {"event_expression_list",
   [](std::string &&f) {
      return std::make_unique<Event_expression_list>(f);
   }},
  {"tk_rss_eq",
   [](std::string &&f) {
      return std::make_unique<Tk_rss_eq>(f);
   }},
  {"implements_interface_list_opt",
   [](std::string &&f) {
      return std::make_unique<Implements_interface_list_opt>(f);
   }},
  {"delay3_opt",
   [](std::string &&f) {
      return std::make_unique<Delay3_opt>(f);
   }},
  {"expr_mintypmax_trans_set",
   [](std::string &&f) {
      return std::make_unique<Expr_mintypmax_trans_set>(f);
   }},
  {"statement_or_null",
   [](std::string &&f) {
      return std::make_unique<Statement_or_null>(f);
   }},
  {"enum_name_list",
   [](std::string &&f) {
      return std::make_unique<Enum_name_list>(f);
   }},
  {"sequence_unary_expr",
   [](std::string &&f) {
      return std::make_unique<Sequence_unary_expr>(f);
   }},
  {"pp_identifier",
   [](std::string &&f) {
      return std::make_unique<Pp_identifier>(f);
   }},
  {"shift_expr",
   [](std::string &&f) {
      return std::make_unique<Shift_expr>(f);
   }},
  {"oct_based_number",
   [](std::string &&f) {
      return std::make_unique<Oct_based_number>(f);
   }},
  {"hierarchy_segment",
   [](std::string &&f) {
      return std::make_unique<Hierarchy_segment>(f);
   }},
  {"nonblocking_assignment",
   [](std::string &&f) {
      return std::make_unique<Nonblocking_assignment>(f);
   }},
  {"expression_list_proper",
   [](std::string &&f) {
      return std::make_unique<Expression_list_proper>(f);
   }},
  {"generate_if",
   [](std::string &&f) {
      return std::make_unique<Generate_if>(f);
   }},
  {"function_item",
   [](std::string &&f) {
      return std::make_unique<Function_item>(f);
   }},
  {"scope_prefix",
   [](std::string &&f) {
      return std::make_unique<Scope_prefix>(f);
   }},
  {"primitive_gate_instance_list",
   [](std::string &&f) {
      return std::make_unique<Primitive_gate_instance_list>(f);
   }},
  {"simple_immediate_assertion_statement",
   [](std::string &&f) {
      return std::make_unique<Simple_immediate_assertion_statement>(f);
   }},
  {"description_list",
   [](std::string &&f) {
      return std::make_unique<Description_list>(f);
   }},
  {"dr_strength0",
   [](std::string &&f) {
      return std::make_unique<Dr_strength0>(f);
   }},
  {"unique_priority_opt",
   [](std::string &&f) {
      return std::make_unique<Unique_priority_opt>(f);
   }},
  {"specparam",
   [](std::string &&f) {
      return std::make_unique<Specparam>(f);
   }},
  {"port_expression_opt",
   [](std::string &&f) {
      return std::make_unique<Port_expression_opt>(f);
   }},
  {"cond_expr",
   [](std::string &&f) {
      return std::make_unique<Cond_expr>(f);
   }},
  {"tk_reg_opt",
   [](std::string &&f) {
      return std::make_unique<Tk_reg_opt>(f);
   }},
  {"logor_expr",
   [](std::string &&f) {
      return std::make_unique<Logor_expr>(f);
   }},
  {"delay3_or_drive_opt",
   [](std::string &&f) {
      return std::make_unique<Delay3_or_drive_opt>(f);
   }},
  {"tf_item_or_statement_or_null_list_opt",
   [](std::string &&f) {
      return std::make_unique<Tf_item_or_statement_or_null_list_opt>(f);
   }},
  {"net_decl_assign",
   [](std::string &&f) {
      return std::make_unique<Net_decl_assign>(f);
   }},
  {"always_any",
   [](std::string &&f) {
      return std::make_unique<Always_any>(f);
   }},
  {"list_of_tf_variable_identifiers",
   [](std::string &&f) {
      return std::make_unique<List_of_tf_variable_identifiers>(f);
   }},
  {"var_or_net_type_opt",
   [](std::string &&f) {
      return std::make_unique<Var_or_net_type_opt>(f);
   }},
  {"tf_port_list_item_last",
   [](std::string &&f) {
      return std::make_unique<Tf_port_list_item_last>(f);
   }},
  {"task_declaration_id",
   [](std::string &&f) {
      return std::make_unique<Task_declaration_id>(f);
   }},
  {"instantiation_base",
   [](std::string &&f) {
      return std::make_unique<Instantiation_base>(f);
   }},
  {"sequence_repetition_expr",
   [](std::string &&f) {
      return std::make_unique<Sequence_repetition_expr>(f);
   }},
  {"tk_hexdigits",
   [](std::string &&f) {
      return std::make_unique<Tk_hexdigits>(f);
   }},
  {"non_anonymous_gate_instance_or_register_variable",
   [](std::string &&f) {
      return std::make_unique<Non_anonymous_gate_instance_or_register_variable>(f);
   }},
  {"localparam_assign",
   [](std::string &&f) {
      return std::make_unique<Localparam_assign>(f);
   }},
  {"class_items",
   [](std::string &&f) {
      return std::make_unique<Class_items>(f);
   }},
  {"expression_in_parens",
   [](std::string &&f) {
      return std::make_unique<Expression_in_parens>(f);
   }},
  {"list_of_ports_or_port_declarations_trailing_comma_ansi",
   [](std::string &&f) {
      return std::make_unique<List_of_ports_or_port_declarations_trailing_comma_ansi>(f);
   }},
  {"port_reference",
   [](std::string &&f) {
      return std::make_unique<Port_reference>(f);
   }},
  {"dist_opt",
   [](std::string &&f) {
      return std::make_unique<Dist_opt>(f);
   }},
  {"caseeq_expr",
   [](std::string &&f) {
      return std::make_unique<Caseeq_expr>(f);
   }},
  {"generate_block",
   [](std::string &&f) {
      return std::make_unique<Generate_block>(f);
   }},
  {"list_of_ports_or_port_declarations_item_last_non_ansi",
   [](std::string &&f) {
      return std::make_unique<List_of_ports_or_port_declarations_item_last_non_ansi>(f);
   }},
  {"any_argument_list_item_last",
   [](std::string &&f) {
      return std::make_unique<Any_argument_list_item_last>(f);
   }},
  {"gate_instantiation",
   [](std::string &&f) {
      return std::make_unique<Gate_instantiation>(f);
   }},
  {"casting_type",
   [](std::string &&f) {
      return std::make_unique<Casting_type>(f);
   }},
  {"expr_mintypmax",
   [](std::string &&f) {
      return std::make_unique<Expr_mintypmax>(f);
   }},
  {"continuous_assign",
   [](std::string &&f) {
      return std::make_unique<Continuous_assign>(f);
   }},
  {"parameter_assign",
   [](std::string &&f) {
      return std::make_unique<Parameter_assign>(f);
   }},
  {"delay_value_simple",
   [](std::string &&f) {
      return std::make_unique<Delay_value_simple>(f);
   }},
  {"switchtype",
   [](std::string &&f) {
      return std::make_unique<Switchtype>(f);
   }},
  {"package_or_generate_item_declaration",
   [](std::string &&f) {
      return std::make_unique<Package_or_generate_item_declaration>(f);
   }},
  {"bin_based_number",
   [](std::string &&f) {
      return std::make_unique<Bin_based_number>(f);
   }},
  {"loop_generate_construct",
   [](std::string &&f) {
      return std::make_unique<Loop_generate_construct>(f);
   }},
  {"parameter_override",
   [](std::string &&f) {
      return std::make_unique<Parameter_override>(f);
   }},
  {"udp_primitive",
   [](std::string &&f) {
      return std::make_unique<Udp_primitive>(f);
   }},
  {"parameter_expr",
   [](std::string &&f) {
      return std::make_unique<Parameter_expr>(f);
   }},
  {"repeat_control",
   [](std::string &&f) {
      return std::make_unique<Repeat_control>(f);
   }},
  {"packed_signing_opt",
   [](std::string &&f) {
      return std::make_unique<Packed_signing_opt>(f);
   }},
  {"expression_or_null_list_opt",
   [](std::string &&f) {
      return std::make_unique<Expression_or_null_list_opt>(f);
   }},
  {"enum_name_list_item_last",
   [](std::string &&f) {
      return std::make_unique<Enum_name_list_item_last>(f);
   }},
  {"macro_formals_list_opt",
   [](std::string &&f) {
      return std::make_unique<Macro_formals_list_opt>(f);
   }},
  {"spec_notifier_opt",
   [](std::string &&f) {
      return std::make_unique<Spec_notifier_opt>(f);
   }},
  {"hierarchy_extension",
   [](std::string &&f) {
      return std::make_unique<Hierarchy_extension>(f);
   }},
  {"generate_item_list",
   [](std::string &&f) {
      return std::make_unique<Generate_item_list>(f);
   }},
  {"data_declaration_modifiers_opt",
   [](std::string &&f) {
      return std::make_unique<Data_declaration_modifiers_opt>(f);
   }},
  {"sequence_throughout_expr",
   [](std::string &&f) {
      return std::make_unique<Sequence_throughout_expr>(f);
   }},
  {"property_expr_or_assignment_list",
   [](std::string &&f) {
      return std::make_unique<Property_expr_or_assignment_list>(f);
   }},
  {"bitor_expr",
   [](std::string &&f) {
      return std::make_unique<Bitor_expr>(f);
   }},
  {"tf_port_list",
   [](std::string &&f) {
      return std::make_unique<Tf_port_list>(f);
   }},
  {"any_port_list_trailing_comma_named",
   [](std::string &&f) {
      return std::make_unique<Any_port_list_trailing_comma_named>(f);
   }},
  {"function_return_type_and_id",
   [](std::string &&f) {
      return std::make_unique<Function_return_type_and_id>(f);
   }},
  {"statement",
   [](std::string &&f) {
      return std::make_unique<Statement>(f);
   }},
  {"dr_strength1",
   [](std::string &&f) {
      return std::make_unique<Dr_strength1>(f);
   }},
  {"assign_modify_statement",
   [](std::string &&f) {
      return std::make_unique<Assign_modify_statement>(f);
   }},
  {"udp_port_decls",
   [](std::string &&f) {
      return std::make_unique<Udp_port_decls>(f);
   }},
  {"integer_vector_type",
   [](std::string &&f) {
      return std::make_unique<Integer_vector_type>(f);
   }},
  {"assignment_pattern",
   [](std::string &&f) {
      return std::make_unique<Assignment_pattern>(f);
   }},
  {"class_constructor",
   [](std::string &&f) {
      return std::make_unique<Class_constructor>(f);
   }},
  {"module_parameter_port",
   [](std::string &&f) {
      return std::make_unique<Module_parameter_port>(f);
   }},
  {"module_or_generate_item_declaration",
   [](std::string &&f) {
      return std::make_unique<Module_or_generate_item_declaration>(f);
   }},
  {"final_construct",
   [](std::string &&f) {
      return std::make_unique<Final_construct>(f);
   }},
  {"member_name",
   [](std::string &&f) {
      return std::make_unique<Member_name>(f);
   }},
  {"class_declaration",
   [](std::string &&f) {
      return std::make_unique<Class_declaration>(f);
   }},
  {"package_import_item",
   [](std::string &&f) {
      return std::make_unique<Package_import_item>(f);
   }},
  {"signing",
   [](std::string &&f) {
      return std::make_unique<Signing>(f);
   }},
  {"class_constructor_prototype",
   [](std::string &&f) {
      return std::make_unique<Class_constructor_prototype>(f);
   }},
  {"generate_case_item",
   [](std::string &&f) {
      return std::make_unique<Generate_case_item>(f);
   }},
  {"data_declaration",
   [](std::string &&f) {
      return std::make_unique<Data_declaration>(f);
   }},
  {"expression",
   [](std::string &&f) {
      return std::make_unique<Expression>(f);
   }},
  {"cont_assign",
   [](std::string &&f) {
      return std::make_unique<Cont_assign>(f);
   }},
  {"delay_or_event_control_opt",
   [](std::string &&f) {
      return std::make_unique<Delay_or_event_control_opt>(f);
   }},
  {"bind_directive",
   [](std::string &&f) {
      return std::make_unique<Bind_directive>(f);
   }},
  {"misc_directive",
   [](std::string &&f) {
      return std::make_unique<Misc_directive>(f);
   }},
  {"udp_initial_expr_opt",
   [](std::string &&f) {
      return std::make_unique<Udp_initial_expr_opt>(f);
   }},
  {"description",
   [](std::string &&f) {
      return std::make_unique<Description>(f);
   }},
  {"data_type_base",
   [](std::string &&f) {
      return std::make_unique<Data_type_base>(f);
   }},
  {"trailing_assign",
   [](std::string &&f) {
      return std::make_unique<Trailing_assign>(f);
   }},
  {"module_end",
   [](std::string &&f) {
      return std::make_unique<Module_end>(f);
   }},
  {"wait_statement",
   [](std::string &&f) {
      return std::make_unique<Wait_statement>(f);
   }},
  {"package_item_list",
   [](std::string &&f) {
      return std::make_unique<Package_item_list>(f);
   }},
  {"case_items",
   [](std::string &&f) {
      return std::make_unique<Case_items>(f);
   }},
  {"statement_or_null_list_opt",
   [](std::string &&f) {
      return std::make_unique<Statement_or_null_list_opt>(f);
   }},
  {"port_named",
   [](std::string &&f) {
      return std::make_unique<Port_named>(f);
   }},
  {"udp_output_sym",
   [](std::string &&f) {
      return std::make_unique<Udp_output_sym>(f);
   }},
  {"assignment_statement_no_expr",
   [](std::string &&f) {
      return std::make_unique<Assignment_statement_no_expr>(f);
   }},
  {"any_port_list_item_last_positional",
   [](std::string &&f) {
      return std::make_unique<Any_port_list_item_last_positional>(f);
   }},
  {"module_item_list_opt",
   [](std::string &&f) {
      return std::make_unique<Module_item_list_opt>(f);
   }},
  {"sequence_and_expr",
   [](std::string &&f) {
      return std::make_unique<Sequence_and_expr>(f);
   }},
  {"data_type",
   [](std::string &&f) {
      return std::make_unique<Data_type>(f);
   }},
  {"argument_list_opt",
   [](std::string &&f) {
      return std::make_unique<Argument_list_opt>(f);
   }},
  {"for_step_opt",
   [](std::string &&f) {
      return std::make_unique<For_step_opt>(f);
   }},
  {"sequence_intersect_expr",
   [](std::string &&f) {
      return std::make_unique<Sequence_intersect_expr>(f);
   }},
  {"function_declaration",
   [](std::string &&f) {
      return std::make_unique<Function_declaration>(f);
   }},
  {"net_type_or_none",
   [](std::string &&f) {
      return std::make_unique<Net_type_or_none>(f);
   }},
  {"class_declaration_extends_opt",
   [](std::string &&f) {
      return std::make_unique<Class_declaration_extends_opt>(f);
   }},
  {"boolean_abbrev_opt",
   [](std::string &&f) {
      return std::make_unique<Boolean_abbrev_opt>(f);
   }},
  {"specify_path_identifiers",
   [](std::string &&f) {
      return std::make_unique<Specify_path_identifiers>(f);
   }},
  {"tf_port_direction",
   [](std::string &&f) {
      return std::make_unique<Tf_port_direction>(f);
   }},
  {"tk_decdigits",
   [](std::string &&f) {
      return std::make_unique<Tk_decdigits>(f);
   }},
  {"end",
   [](std::string &&f) {
      return std::make_unique<End>(f);
   }},
  {"net_declaration",
   [](std::string &&f) {
      return std::make_unique<Net_declaration>(f);
   }},
  {"tk_tagged_opt",
   [](std::string &&f) {
      return std::make_unique<Tk_tagged_opt>(f);
   }},
  {"tk_xzdigits",
   [](std::string &&f) {
      return std::make_unique<Tk_xzdigits>(f);
   }},
  {"gatetype",
   [](std::string &&f) {
      return std::make_unique<Gatetype>(f);
   }},
  {"preprocess_include_argument",
   [](std::string &&f) {
      return std::make_unique<Preprocess_include_argument>(f);
   }},
  {"macro_formals_list",
   [](std::string &&f) {
      return std::make_unique<Macro_formals_list>(f);
   }},
  {"const_opt",
   [](std::string &&f) {
      return std::make_unique<Const_opt>(f);
   }},
  {"logand_expr",
   [](std::string &&f) {
      return std::make_unique<Logand_expr>(f);
   }},
  {"event_expression",
   [](std::string &&f) {
      return std::make_unique<Event_expression>(f);
   }},
  {"udp_entry_list",
   [](std::string &&f) {
      return std::make_unique<Udp_entry_list>(f);
   }},
  {"preprocessor_action",
   [](std::string &&f) {
      return std::make_unique<Preprocessor_action>(f);
   }},
  {"tf_port_declaration",
   [](std::string &&f) {
      return std::make_unique<Tf_port_declaration>(f);
   }},
  {"udp_init_opt",
   [](std::string &&f) {
      return std::make_unique<Udp_init_opt>(f);
   }},
  {"type_identifier_or_implicit_followed_by_id_and_dimensions_opt",
   [](std::string &&f) {
      return std::make_unique<Type_identifier_or_implicit_followed_by_id_and_dimensions_opt>(f);
   }},
  {"source_text",
   [](std::string &&f) {
      return std::make_unique<Source_text>(f);
   }},
  {"defparam_assign",
   [](std::string &&f) {
      return std::make_unique<Defparam_assign>(f);
   }},
  {"decl_dimensions",
   [](std::string &&f) {
      return std::make_unique<Decl_dimensions>(f);
   }},
  {"constant_dec_number",
   [](std::string &&f) {
      return std::make_unique<Constant_dec_number>(f);
   }},
  {"case_statement",
   [](std::string &&f) {
      return std::make_unique<Case_statement>(f);
   }},
  {"assignment_statement",
   [](std::string &&f) {
      return std::make_unique<Assignment_statement>(f);
   }},
  {"dpi_import_property_opt",
   [](std::string &&f) {
      return std::make_unique<Dpi_import_property_opt>(f);
   }},
  {"dpi_spec_string",
   [](std::string &&f) {
      return std::make_unique<Dpi_spec_string>(f);
   }},
  {"trailing_decl_assignment",
   [](std::string &&f) {
      return std::make_unique<Trailing_decl_assignment>(f);
   }},
  {"always_construct",
   [](std::string &&f) {
      return std::make_unique<Always_construct>(f);
   }},
  {"genvar_opt",
   [](std::string &&f) {
      return std::make_unique<Genvar_opt>(f);
   }},
  {"any_port_list_named",
   [](std::string &&f) {
      return std::make_unique<Any_port_list_named>(f);
   }},
  {"subroutine_call",
   [](std::string &&f) {
      return std::make_unique<Subroutine_call>(f);
   }},
  {"property_expr_or_assignment",
   [](std::string &&f) {
      return std::make_unique<Property_expr_or_assignment>(f);
   }},
  {"any_argument",
   [](std::string &&f) {
      return std::make_unique<Any_argument>(f);
   }},
  {"module_or_interface_declaration",
   [](std::string &&f) {
      return std::make_unique<Module_or_interface_declaration>(f);
   }},
  {"expression_opt",
   [](std::string &&f) {
      return std::make_unique<Expression_opt>(f);
   }},
  {"gate_instance_or_register_variable_list",
   [](std::string &&f) {
      return std::make_unique<Gate_instance_or_register_variable_list>(f);
   }},
  {"tk_evalstringliteral",
   [](std::string &&f) {
      return std::make_unique<Tk_evalstringliteral>(f);
   }},
  {"delay_or_event_control",
   [](std::string &&f) {
      return std::make_unique<Delay_or_event_control>(f);
   }},
  {"udp_input_list",
   [](std::string &&f) {
      return std::make_unique<Udp_input_list>(f);
   }},
  {"parameter_value_byname_list",
   [](std::string &&f) {
      return std::make_unique<Parameter_value_byname_list>(f);
   }},
  {"module_port_list_opt",
   [](std::string &&f) {
      return std::make_unique<Module_port_list_opt>(f);
   }},
  {"list_of_ports_or_port_declarations_opt",
   [](std::string &&f) {
      return std::make_unique<List_of_ports_or_port_declarations_opt>(f);
   }},
  {"any_port_list_trailing_comma_positional",
   [](std::string &&f) {
      return std::make_unique<Any_port_list_trailing_comma_positional>(f);
   }},
  {"block_item_or_statement_or_null_list_opt",
   [](std::string &&f) {
      return std::make_unique<Block_item_or_statement_or_null_list_opt>(f);
   }},
  {"genvar_declaration",
   [](std::string &&f) {
      return std::make_unique<Genvar_declaration>(f);
   }},
  {"number",
   [](std::string &&f) {
      return std::make_unique<Number>(f);
   }},
  {"specify_item_list",
   [](std::string &&f) {
      return std::make_unique<Specify_item_list>(f);
   }},
  {"tk_ls_eq",
   [](std::string &&f) {
      return std::make_unique<Tk_ls_eq>(f);
   }},
  {"tf_variable_identifier",
   [](std::string &&f) {
      return std::make_unique<Tf_variable_identifier>(f);
   }},
  {"initial_construct",
   [](std::string &&f) {
      return std::make_unique<Initial_construct>(f);
   }},
  {"localparam_assign_list",
   [](std::string &&f) {
      return std::make_unique<Localparam_assign_list>(f);
   }},
  {"disable_statement",
   [](std::string &&f) {
      return std::make_unique<Disable_statement>(f);
   }},
  {"list_of_module_item_identifiers",
   [](std::string &&f) {
      return std::make_unique<List_of_module_item_identifiers>(f);
   }},
  {"any_port_list_item_last_named",
   [](std::string &&f) {
      return std::make_unique<Any_port_list_item_last_named>(f);
   }},
  {"net_variable",
   [](std::string &&f) {
      return std::make_unique<Net_variable>(f);
   }},
  {"parameter_expr_list",
   [](std::string &&f) {
      return std::make_unique<Parameter_expr_list>(f);
   }},
  {"specparam_declaration",
   [](std::string &&f) {
      return std::make_unique<Specparam_declaration>(f);
   }},
  {"deferred_immediate_assertion_statement",
   [](std::string &&f) {
      return std::make_unique<Deferred_immediate_assertion_statement>(f);
   }},
  {"slice_size_opt",
   [](std::string &&f) {
      return std::make_unique<Slice_size_opt>(f);
   }},
  {"concurrent_assertion_item",
   [](std::string &&f) {
      return std::make_unique<Concurrent_assertion_item>(f);
   }},
  {"clocking_item_list_opt",
   [](std::string &&f) {
      return std::make_unique<Clocking_item_list_opt>(f);
   }},
  {"cycle_delay",
   [](std::string &&f) {
      return std::make_unique<Cycle_delay>(f);
   }},
  {"macroiditem",
   [](std::string &&f) {
      return std::make_unique<Macroiditem>(f);
   }},
  {"assume_property_statement",
   [](std::string &&f) {
      return std::make_unique<Assume_property_statement>(f);
   }},
  {"pull01",
   [](std::string &&f) {
      return std::make_unique<Pull01>(f);
   }},
  {"preprocessor_directive",
   [](std::string &&f) {
      return std::make_unique<Preprocessor_directive>(f);
   }},
  {"module_item_directive",
   [](std::string &&f) {
      return std::make_unique<Module_item_directive>(f);
   }},
  {"assert_property_statement",
   [](std::string &&f) {
      return std::make_unique<Assert_property_statement>(f);
   }},
  {"scope_or_if_res",
   [](std::string &&f) {
      return std::make_unique<Scope_or_if_res>(f);
   }},
  {"task_prototype",
   [](std::string &&f) {
      return std::make_unique<Task_prototype>(f);
   }},
  {"clocking_declaration",
   [](std::string &&f) {
      return std::make_unique<Clocking_declaration>(f);
   }},
  {"block_identifier_opt",
   [](std::string &&f) {
      return std::make_unique<Block_identifier_opt>(f);
   }},
  {"macroidentifier",
   [](std::string &&f) {
      return std::make_unique<Macroidentifier>(f);
   }},
  {"property_spec_disable_iff_opt",
   [](std::string &&f) {
      return std::make_unique<Property_spec_disable_iff_opt>(f);
   }},
  {"macrogenericitem",
   [](std::string &&f) {
      return std::make_unique<Macrogenericitem>(f);
   }},
  {"module_block",
   [](std::string &&f) {
      return std::make_unique<Module_block>(f);
   }},
  {"stream_expression",
   [](std::string &&f) {
      return std::make_unique<Stream_expression>(f);
   }},
  {"final_or_zero",
   [](std::string &&f) {
      return std::make_unique<Final_or_zero>(f);
   }},
  {"tk_edge_descriptor",
   [](std::string &&f) {
      return std::make_unique<Tk_edge_descriptor>(f);
   }},
  {"method_property_qualifier_list_not_starting_with_virtual",
   [](std::string &&f) {
      return std::make_unique<Method_property_qualifier_list_not_starting_with_virtual>(f);
   }},
  {"identifier_opt",
   [](std::string &&f) {
      return std::make_unique<Identifier_opt>(f);
   }},
  {"module_parameter_port_list_preprocessor_last",
   [](std::string &&f) {
      return std::make_unique<Module_parameter_port_list_preprocessor_last>(f);
   }},
  {"type_assignment",
   [](std::string &&f) {
      return std::make_unique<Type_assignment>(f);
   }},
  {"type_assignment_list",
   [](std::string &&f) {
      return std::make_unique<Type_assignment_list>(f);
   }},
  {"method_qualifier_list_opt",
   [](std::string &&f) {
      return std::make_unique<Method_qualifier_list_opt>(f);
   }},
  {"stream_operator",
   [](std::string &&f) {
      return std::make_unique<Stream_operator>(f);
   }},
  {"assertion_item",
   [](std::string &&f) {
      return std::make_unique<Assertion_item>(f);
   }},
  {"property_spec",
   [](std::string &&f) {
      return std::make_unique<Property_spec>(f);
   }},
  {"streaming_concatenation",
   [](std::string &&f) {
      return std::make_unique<Streaming_concatenation>(f);
   }},
  {"edge_descriptor_list",
   [](std::string &&f) {
      return std::make_unique<Edge_descriptor_list>(f);
   }},
  {"property_qualifier",
   [](std::string &&f) {
      return std::make_unique<Property_qualifier>(f);
   }},
  {"event_control_opt",
   [](std::string &&f) {
      return std::make_unique<Event_control_opt>(f);
   }},
  {"class_item_qualifier",
   [](std::string &&f) {
      return std::make_unique<Class_item_qualifier>(f);
   }},
  {"concurrent_assertion_statement",
   [](std::string &&f) {
      return std::make_unique<Concurrent_assertion_statement>(f);
   }},
  {"cover_property_statement",
   [](std::string &&f) {
      return std::make_unique<Cover_property_statement>(f);
   }},
  {"stream_expression_list",
   [](std::string &&f) {
      return std::make_unique<Stream_expression_list>(f);
   }},
  {"class_item_qualifier_list_opt",
   [](std::string &&f) {
      return std::make_unique<Class_item_qualifier_list_opt>(f);
   }},
<<<<<<< HEAD
   {"assertion_item_declaration",
   [](std::string &&f) {
      return std::make_unique<Assertion_item_declaration>(f);
   }},
  {"boolean_abbrev",
    [](std::string &&f) {
        return std::make_unique<Boolean_abbrev>(f);
    }},
  {"cycle_delay_range",
    [](std::string &&f) {
        return std::make_unique<Cycle_delay_range>(f);
    }},
  {"property_operator",
    [](std::string &&f) {
        return std::make_unique<Property_operator>(f);
    }},
  {"property_spec_disable_iff",
    [](std::string &&f) {
        return std::make_unique<Property_spec_disable_iff>(f);
    }},
  {"config_declaration",
    [](std::string &&f) {
        return std::make_unique<Config_declaration>(f);
    }},
  {"with_constraint_block_opt",
    [](std::string &&f) {
        return std::make_unique<With_constraint_block_opt>(f);
    }},
  {"random_qualifier",
    [](std::string &&f) {
        return std::make_unique<Random_qualifier>(f);
    }},
  {"bind_target_instance_list",
    [](std::string &&f) {
        return std::make_unique<Bind_target_instance_list>(f);
    }},
  {"hierarchy_or_call_extension",
    [](std::string &&f) {
        return std::make_unique<Hierarchy_or_call_extension>(f);
    }},
  {"clocking_item_list",
    [](std::string &&f) {
        return std::make_unique<Clocking_item_list>(f);
    }},
  {"modport_declaration",
    [](std::string &&f) {
        return std::make_unique<Modport_declaration>(f);
    }},
  {"class_constraint",
    [](std::string &&f) {
        return std::make_unique<Class_constraint>(f);
    }},
  {"net_alias",
    [](std::string &&f) {
        return std::make_unique<Net_alias>(f);
    }},
  {"type_reference",
    [](std::string &&f) {
        return std::make_unique<Type_reference>(f);
    }},
  {"method_qualifier_list",
    [](std::string &&f) {
        return std::make_unique<Method_qualifier_list>(f);
    }},
  {"interface_type",
    [](std::string &&f) {
        return std::make_unique<Interface_type>(f);
    }},
  {"package_export_declaration",
    [](std::string &&f) {
        return std::make_unique<Package_export_declaration>(f);
    }},
  {
    "random_qualifier", 
    [](std::string &&f) {
        return std::make_unique<Random_qualifier>(f);
    }},
  {"interface_opt", 
      [](std::string &&f) {
          return std::make_unique<Interface_opt>(f);
      }},
  {"data_type_or_implicit_basic_followed_by_id", 
      [](std::string &&f) {
          return std::make_unique<Data_type_or_implicit_basic_followed_by_id>(f);
      }},
  {"any_port_list_trailing_comma_positional", 
      [](std::string &&f) {
          return std::make_unique<Any_port_list_trailing_comma_positional>(f);
      }},
  {"coverage_spec_or_option_list_opt", 
      [](std::string &&f) {
          return std::make_unique<Coverage_spec_or_option_list_opt>(f);
      }},
  {"modport_item_list", 
      [](std::string &&f) {
          return std::make_unique<Modport_item_list>(f);
      }},
  {"expect_property_statement", 
      [](std::string &&f) {
          return std::make_unique<Expect_property_statement>(f);
      }},
  {"lib_cell_identifiers_opt", 
      [](std::string &&f) {
          return std::make_unique<Lib_cell_identifiers_opt>(f);
      }},
  {"sequence_port_list_in_parens_opt", 
      [](std::string &&f) {
          return std::make_unique<Sequence_port_list_in_parens_opt>(f);
      }},
  {"clocking_direction", 
      [](std::string &&f) {
          return std::make_unique<Clocking_direction>(f);
      }},
  {"goto_repetition", 
      [](std::string &&f) {
          return std::make_unique<Goto_repetition>(f);
      }},
  {"assertion_item_declaration", 
      [](std::string &&f) {
          return std::make_unique<Assertion_item_declaration>(f);
      }},
  {"constraint_block_item", 
      [](std::string &&f) {
          return std::make_unique<Constraint_block_item>(f);
      }},
  {"interface_type", 
      [](std::string &&f) {
          return std::make_unique<Interface_type>(f);
      }},
  {"any_port_list_trailing_comma_named", 
      [](std::string &&f) {
          return std::make_unique<Any_port_list_trailing_comma_named>(f);
      }},
  {"net_alias", 
      [](std::string &&f) {
          return std::make_unique<Net_alias>(f);
      }},
  {"bind_target_instance_list", 
      [](std::string &&f) {
          return std::make_unique<Bind_target_instance_list>(f);
      }},
  {"assertion_variable_declaration", 
      [](std::string &&f) {
          return std::make_unique<Assertion_variable_declaration>(f);
      }},
  {"TK_static_opt", 
      [](std::string &&f) {
          return std::make_unique<TK_static_opt>(f);
      }},
  {"property_operator", 
      [](std::string &&f) {
          return std::make_unique<Property_operator>(f);
      }},
  {"design_statement", 
      [](std::string &&f) {
          return std::make_unique<Design_statement>(f);
      }},
  {"sequence_declaration", 
      [](std::string &&f) {
          return std::make_unique<Sequence_declaration>(f);
      }},
  {"clocking_item", 
      [](std::string &&f) {
          return std::make_unique<Clocking_item>(f);
      }},
  {"property_port_item", 
      [](std::string &&f) {
          return std::make_unique<Property_port_item>(f);
      }},
  {"list_of_config_rule_statements", 
      [](std::string &&f) {
          return std::make_unique<List_of_config_rule_statements>(f);
      }},
  {"cycle_range", 
      [](std::string &&f) {
          return std::make_unique<Cycle_range>(f);
      }},
  {"bind_target_instance", 
      [](std::string &&f) {
          return std::make_unique<Bind_target_instance>(f);
      }},
  {"lib_cell_id", 
      [](std::string &&f) {
          return std::make_unique<Lib_cell_id>(f);
      }},
  {"property_declaration", 
      [](std::string &&f) {
          return std::make_unique<Property_declaration>(f);
      }},
  {"property_formal_type_followed_by_id", 
      [](std::string &&f) {
          return std::make_unique<Property_formal_type_followed_by_id>(f);
      }},
  {"bind_instantiation", 
      [](std::string &&f) {
          return std::make_unique<Bind_instantiation>(f);
      }},
  {"modport_simple_ports_declaration_last", 
      [](std::string &&f) {
          return std::make_unique<Modport_simple_ports_declaration_last>(f);
      }},
  {"covergroup_declaration", 
      [](std::string &&f) {
          return std::make_unique<Covergroup_declaration>(f);
      }},
  {"property_spec_disable_iff", 
      [](std::string &&f) {
          return std::make_unique<Property_spec_disable_iff>(f);
      }},
  {"cycle_delay_range", 
      [](std::string &&f) {
          return std::make_unique<Cycle_delay_range>(f);
      }},
  {"coverage_spec", 
      [](std::string &&f) {
          return std::make_unique<Coverage_spec>(f);
      }},
  {"consecutive_repetition", 
      [](std::string &&f) {
          return std::make_unique<Consecutive_repetition>(f);
      }},
  {"method_qualifier_list", 
      [](std::string &&f) {
          return std::make_unique<Method_qualifier_list>(f);
      }},
  {"boolean_abbrev", 
      [](std::string &&f) {
          return std::make_unique<Boolean_abbrev>(f);
      }},
  {"list_of_libraries_opt", 
      [](std::string &&f) {
          return std::make_unique<List_of_libraries_opt>(f);
      }},
  {"identifier_list_in_parens_opt", 
      [](std::string &&f) {
          return std::make_unique<Identifier_list_in_parens_opt>(f);
      }},
  {"list_of_clocking_decl_assign", 
      [](std::string &&f) {
          return std::make_unique<List_of_clocking_decl_assign>(f);
      }},
  {"coverage_event", 
      [](std::string &&f) {
          return std::make_unique<Coverage_event>(f);
      }},
  {"class_constraint", 
      [](std::string &&f) {
          return std::make_unique<Class_constraint>(f);
      }},
  {"config_rule_statement", 
      [](std::string &&f) {
          return std::make_unique<Config_rule_statement>(f);
      }},
  {"type_identifier_or_implicit_basic_followed_by_id", 
      [](std::string &&f) {
          return std::make_unique<Type_identifier_or_implicit_basic_followed_by_id>(f);
      }},
  {"assertion_variable_declaration_list", 
      [](std::string &&f) {
          return std::make_unique<Assertion_variable_declaration_list>(f);
      }},
  {"bind_directive", 
      [](std::string &&f) {
          return std::make_unique<Bind_directive>(f);
      }},
  {"clocking_item_list", 
      [](std::string &&f) {
          return std::make_unique<Clocking_item_list>(f);
      }},
  {"constraint_expression_no_preprocessor", 
      [](std::string &&f) {
          return std::make_unique<Constraint_expression_no_preprocessor>(f);
      }},
  {"clocking_decl_assign", 
      [](std::string &&f) {
          return std::make_unique<Clocking_decl_assign>(f);
      }},
  {"with_constraint_block", 
      [](std::string &&f) {
          return std::make_unique<With_constraint_block>(f);
      }},
  {"any_port_list_item_last_named", 
      [](std::string &&f) {
          return std::make_unique<Any_port_list_item_last_named>(f);
      }},
  {"optional_semicolon", 
      [](std::string &&f) {
          return std::make_unique<Optional_semicolon>(f);
      }},
  {"property_port_list_in_parens_opt", 
      [](std::string &&f) {
          return std::make_unique<Property_port_list_in_parens_opt>(f);
      }},
  {"package_export_declaration", 
      [](std::string &&f) {
          return std::make_unique<Package_export_declaration>(f);
      }},
  {"modport_simple_ports_declaration_begin", 
      [](std::string &&f) {
          return std::make_unique<Modport_simple_ports_declaration_begin>(f);
      }},
  {"modport_simple_port", 
      [](std::string &&f) {
          return std::make_unique<Modport_simple_port>(f);
      }},
  {"type_reference", 
      [](std::string &&f) {
          return std::make_unique<Type_reference>(f);
      }},
  {"clocking_skew_opt", 
      [](std::string &&f) {
          return std::make_unique<Clocking_skew_opt>(f);
      }},
  {"modport_declaration", 
      [](std::string &&f) {
          return std::make_unique<Modport_declaration>(f);
      }},
  {"implication_operator", 
      [](std::string &&f) {
          return std::make_unique<Implication_operator>(f);
      }},
  {"net_alias_assign_lvalue_list", 
      [](std::string &&f) {
          return std::make_unique<Net_alias_assign_lvalue_list>(f);
      }},
  {"with_constraint_block_opt", 
      [](std::string &&f) {
          return std::make_unique<With_constraint_block_opt>(f);
      }},
  {"nonconsecutive_repetition", 
      [](std::string &&f) {
          return std::make_unique<Nonconsecutive_repetition>(f);
      }},
  {"bins_or_options_list_opt", 
      [](std::string &&f) {
          return std::make_unique<Bins_or_options_list_opt>(f);
      }},
  {"sequence_port_list_opt", 
      [](std::string &&f) {
          return std::make_unique<Sequence_port_list_opt>(f);
      }},
  {"any_port_list_positional", 
      [](std::string &&f) {
          return std::make_unique<Any_port_list_positional>(f);
      }},
  {"property_port_modifiers_opt", 
      [](std::string &&f) {
          return std::make_unique<Property_port_modifiers_opt>(f);
      }},
  {"liblist_clause", 
      [](std::string &&f) {
          return std::make_unique<Liblist_clause>(f);
      }},
  {"constraint_declaration", 
      [](std::string &&f) {
          return std::make_unique<Constraint_declaration>(f);
      }},
  {"property_actual_arg_opt", 
      [](std::string &&f) {
          return std::make_unique<Property_actual_arg_opt>(f);
      }},
  {"config_declaration", 
      [](std::string &&f) {
          return std::make_unique<Config_declaration>(f);
      }},
  {"list_of_config_rule_statements_opt", 
      [](std::string &&f) {
          return std::make_unique<List_of_config_rule_statements_opt>(f);
      }},
  {"modport_ports_list", 
      [](std::string &&f) {
          return std::make_unique<Modport_ports_list>(f);
      }},
  {"gate_instance_or_register_variable_list", 
      [](std::string &&f) {
          return std::make_unique<Gate_instance_or_register_variable_list>(f);
      }},
  {"cover_point", 
      [](std::string &&f) {
          return std::make_unique<Cover_point>(f);
      }},
  {"modport_item", 
      [](std::string &&f) {
          return std::make_unique<Modport_item>(f);
      }},
  {"constraint_block_item_list_opt", 
      [](std::string &&f) {
          return std::make_unique<Constraint_block_item_list_opt>(f);
      }},
  {"lib_cell_identifiers", 
      [](std::string &&f) {
          return std::make_unique<Lib_cell_identifiers>(f);
      }},
  {"method_qualifier", 
      [](std::string &&f) {
          return std::make_unique<Method_qualifier>(f);
      }},
  {"property_port_list", 
      [](std::string &&f) {
          return std::make_unique<Property_port_list>(f);
      }},
  {"list_of_libraries", 
      [](std::string &&f) {
          return std::make_unique<List_of_libraries>(f);
      }},
  {"constraint_block_item_list", 
      [](std::string &&f) {
          return std::make_unique<Constraint_block_item_list>(f);
      }},
  {"any_port_list_named", 
      [](std::string &&f) {
          return std::make_unique<Any_port_list_named>(f);
      }},
  {"coverage_spec_or_option_list", 
      [](std::string &&f) {
          return std::make_unique<Coverage_spec_or_option_list>(f);
      }},
  {"constraint_block", 
      [](std::string &&f) {
          return std::make_unique<Constraint_block>(f);
      }},
  {"hierarchy_or_call_extension", 
      [](std::string &&f) {
          return std::make_unique<Hierarchy_or_call_extension>(f);
      }},
  {"coverage_event_opt", 
      [](std::string &&f) {
          return std::make_unique<Coverage_event_opt>(f);
      }},
  {"cycle_range_or_expr", 
      [](std::string &&f) {
          return std::make_unique<Cycle_range_or_expr>(f);
      }},
  {"coverage_spec_or_option", 
      [](std::string &&f) {
          return std::make_unique<Coverage_spec_or_option>(f);
      }},
=======
  {"tk_static_opt",
   [](std::string &&f){
      return std::make_unique<Tk_static_opt>(f);
   }}
>>>>>>> 39b8c054
};<|MERGE_RESOLUTION|>--- conflicted
+++ resolved
@@ -2589,7 +2589,6 @@
   this->setElement(element);
 }
 
-<<<<<<< HEAD
 Assertion_item_declaration::Assertion_item_declaration(std::string element) {
   this->type = NodeType::ASSERTION_ITEM_DECLARATION;
   this->setElement(element);
@@ -2947,15 +2946,10 @@
 }
 
 TK_static_opt::TK_static_opt(std::string element) {
-=======
-Tk_static_opt::Tk_static_opt(
-    std::string element) {
->>>>>>> 39b8c054
   this->type = NodeType::TK_STATIC_OPT;
   this->setElement(element);
 }
 
-<<<<<<< HEAD
 Property_port_item::Property_port_item(std::string element) {
   this->type = NodeType::PROPERTY_PORT_ITEM;
   this->setElement(element);
@@ -3027,9 +3021,14 @@
   this->type = NodeType::CONSTRAINT_BLOCK_ITEM;
   this->setElement(element);
 }
-=======
-
->>>>>>> 39b8c054
+
+Tk_static_opt::Tk_static_opt(
+    std::string element) {
+  this->type = NodeType::TK_STATIC_OPT;
+  this->setElement(element);
+}
+
+
 
 ClassMap classMap = {
   {"terminal",
@@ -4992,7 +4991,6 @@
    [](std::string &&f) {
       return std::make_unique<Class_item_qualifier_list_opt>(f);
    }},
-<<<<<<< HEAD
    {"assertion_item_declaration",
    [](std::string &&f) {
       return std::make_unique<Assertion_item_declaration>(f);
@@ -5430,10 +5428,8 @@
       [](std::string &&f) {
           return std::make_unique<Coverage_spec_or_option>(f);
       }},
-=======
   {"tk_static_opt",
    [](std::string &&f){
       return std::make_unique<Tk_static_opt>(f);
    }}
->>>>>>> 39b8c054
 };