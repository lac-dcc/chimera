#ifndef TYPE_INFERENCE_H
#define TYPE_INFERENCE_H

#include "Visitor.h"
#include <cstdint>
#include <set>
#include <string>
#include <unordered_map>
#include <unordered_set>
#include <vector>

extern bool debug;

using typeId = std::uint64_t;
using constraintSet = std::set<std::pair<typeId, typeId>>;
using constraintVector = std::vector<std::pair<typeId, typeId>>;
using equivalenceMap = std::unordered_map<typeId, std::unordered_set<typeId>>;

enum class CanonicalTypes : typeId {
  DEFAULT_TYPE,
  SCALAR,
  CONST_SCALAR,
  BIT,
  LOGIC,
  ANONYMOUS_GATE,
  GATE,
  VECTOR,
  FLOAT_SCALAR,
  STRING,
  REG,
  WIRE,
  INTEGER,
  FIRST_FRESH_TYPE // Marks the size of CanonicalTypes. Not meant to be used.
};

bool inferTypes(Node *head,
                std::unordered_map<std::string, CanonicalTypes> &idToType);

/**
 * @brief A visitor for performing type inference on an abstract syntax tree
 * (AST).
 *
 * This class extends the `Visitor` template class and implements `visit`
 * functions for various node types. It keeps track of type identifiers,
 * constraints, and variable mappings during the traversal.
 */
class TypeInferenceVisitor : public Visitor<constraintSet, typeId> {
private:
  /**
   * A counter for generating fresh type identifiers.
   */
  typeId typeCounter = static_cast<typeId>(CanonicalTypes::FIRST_FRESH_TYPE);

  /**
   * Processes binary expressions and generates constraints based on the
   * operands and expected types.
   *
   * @param lhs The left-hand side operand.
   * @param rhs The right-hand side operand.
   * @param operandType The expected type of the operands.
   * @param exprType The expected type of the expression.
   * @param actualType The actual type of the expression.
   * @return A constraint set representing the type constraints derived from the
   * binary expression.
   */
  constraintSet binaryExpr(Node *lhs, Node *rhs, typeId operandType,
                           typeId exprType, typeId actualType);

  /**
   * The default visitor implementation for nodes that don't have specific
   * `visit` functions.
   *
   * @param node The node to visit.
   * @param type The expected type of the node.
   * @return A constraint set representing the type constraints derived from the
   * node.
   */
  constraintSet defaultVisitor(Node *node, typeId type);

  /**
   * The visitor implementation for identifier nodes.
   *
   * @param node The identifier node.
   * @param type The expected type of the identifier.
   * @return A constraint set representing the type constraints derived from the
   * identifier.
   */
  constraintSet identifierVisitor(Node *node, typeId type);

public:
  /**
   * @brief
   * A map from type identifiers to their corresponding string representations.
   */
  std::unordered_map<typeId, std::string> typeIdToIdMap;

  /**
   * @brief
   * A map from string representations to their corresponding type identifiers.
   */
  std::unordered_map<std::string, typeId> idToTypeIdMap;

  /**
   * @brief A map from variable names to their corresponding nodes.
   */
  std::unordered_map<std::string, Node *> varMap;

  /**
   * @brief Adds a type identifier and its corresponding string representation
   * to the maps.
   *
   * @param t The type identifier.
   * @param id The string representation.
   */
  void addToMap(typeId t, const std::string &id);

  /**
   * @brief Generates a fresh type identifier.
   *
   * @return A new type identifier.
   */
  typeId freshType();

  virtual constraintSet visit(Node *node, typeId type) override;

  virtual constraintSet visit(Terminal *node, typeId type) override;

  virtual constraintSet visit(Sequence_delay_range_expr *node,
                              typeId type) override;

  virtual constraintSet visit(Port *node, typeId type) override;

  virtual constraintSet visit(Specify_simple_path *node, typeId type) override;

  virtual constraintSet visit(Event_control *node, typeId type) override;

  virtual constraintSet visit(String_literal *node, typeId type) override;

  virtual constraintSet visit(Charge_strength_opt *node, typeId type) override;

  virtual constraintSet visit(Dpi_import_export *node, typeId type) override;

  virtual constraintSet visit(For_initialization_opt *node,
                              typeId type) override;

  virtual constraintSet visit(List_of_port_identifiers *node,
                              typeId type) override;

  virtual constraintSet visit(Non_integer_type *node, typeId type) override;

  virtual constraintSet visit(Parameter_value_ranges_opt *node,
                              typeId type) override;

  virtual constraintSet visit(Package_item_no_pp *node, typeId type) override;

  virtual constraintSet visit(Sequence_delay_repetition_list *node,
                              typeId type) override;

  virtual constraintSet visit(Add_expr *node, typeId type) override;

  virtual constraintSet visit(Dpi_import_item *node, typeId type) override;

  virtual constraintSet visit(Tk_realtime *node, typeId type) override;

  virtual constraintSet visit(Case_item *node, typeId type) override;

  virtual constraintSet visit(Property_if_else_expr *node,
                              typeId type) override;

  virtual constraintSet visit(Non_anonymous_instantiation_base *node,
                              typeId type) override;

  virtual constraintSet visit(Unary_expr *node, typeId type) override;

  virtual constraintSet visit(Unary_op *node, typeId type) override;

  virtual constraintSet visit(Class_id *node, typeId type) override;

  virtual constraintSet visit(Reference *node, typeId type) override;

  virtual constraintSet visit(Cast *node, typeId type) override;

  virtual constraintSet visit(Tf_variable_identifier_first *node,
                              typeId type) override;

  virtual constraintSet visit(
      Type_identifier_or_implicit_basic_followed_by_id_and_dimensions_opt *node,
      typeId type) override;

  virtual constraintSet visit(Type_or_id_root *node, typeId type) override;

  virtual constraintSet visit(Module_or_generate_item *node,
                              typeId type) override;

  virtual constraintSet visit(Module_parameter_port_list_trailing_comma *node,
                              typeId type) override;

  virtual constraintSet visit(Instantiation_type *node, typeId type) override;

  virtual constraintSet visit(Parameters *node, typeId type) override;

  virtual constraintSet visit(Reference_or_call_base *node,
                              typeId type) override;

  virtual constraintSet
  visit(Param_type_followed_by_id_and_dimensions_opt *node,
        typeId type) override;

  virtual constraintSet visit(Structure_or_array_pattern_key *node,
                              typeId type) override;

  virtual constraintSet visit(Parameter_assign_list *node,
                              typeId type) override;

  virtual constraintSet visit(Defparam_assign_list *node, typeId type) override;

  virtual constraintSet visit(Generate_item_list_opt *node,
                              typeId type) override;

  virtual constraintSet visit(Tk_octdigits *node, typeId type) override;

  virtual constraintSet visit(Sequence_expr_primary *node,
                              typeId type) override;

  virtual constraintSet visit(Lpvalue *node, typeId type) override;

  virtual constraintSet visit(Label_opt *node, typeId type) override;

  virtual constraintSet visit(Escapedidentifier *node, typeId type) override;

  virtual constraintSet visit(Generate_item *node, typeId type) override;

  virtual constraintSet visit(Data_type_primitive *node, typeId type) override;

  virtual constraintSet visit(Spec_reference_event *node, typeId type) override;

  virtual constraintSet visit(Udp_input_declaration_list *node,
                              typeId type) override;

  virtual constraintSet visit(Non_port_module_item *node, typeId type) override;

  virtual constraintSet
  visit(List_of_ports_or_port_declarations_trailing_comma_non_ansi *node,
        typeId type) override;

  virtual constraintSet visit(Module_parameter_port_list_opt *node,
                              typeId type) override;

  virtual constraintSet visit(Property_prefix_expr *node, typeId type) override;

  virtual constraintSet visit(Expr_primary_braces *node, typeId type) override;

  virtual constraintSet visit(Pow_expr *node, typeId type) override;

  virtual constraintSet visit(For_init_decl_or_assign *node,
                              typeId type) override;

  virtual constraintSet visit(Udp_initial *node, typeId type) override;

  virtual constraintSet visit(Tf_port_list_paren_opt *node,
                              typeId type) override;

  virtual constraintSet visit(Struct_data_type *node, typeId type) override;

  virtual constraintSet visit(Udp_sequ_entry *node, typeId type) override;

  virtual constraintSet visit(Net_variable_or_decl_assign *node,
                              typeId type) override;

  virtual constraintSet visit(Parameter_value_byname_list_trailing_comma *node,
                              typeId type) override;

  virtual constraintSet visit(Inc_or_dec_expression *node,
                              typeId type) override;

  virtual constraintSet visit(Net_type *node, typeId type) override;

  virtual constraintSet visit(Select_dimensions_opt *node,
                              typeId type) override;

  virtual constraintSet visit(Spec_polarity *node, typeId type) override;

  virtual constraintSet visit(Macro_formal_parameter *node,
                              typeId type) override;

  virtual constraintSet visit(Structure_or_array_pattern_expression *node,
                              typeId type) override;

  virtual constraintSet visit(For_step *node, typeId type) override;

  virtual constraintSet visit(Specparam_list *node, typeId type) override;

  virtual constraintSet visit(Tk_binbase *node, typeId type) override;

  virtual constraintSet visit(Tk_stringliteral *node, typeId type) override;

  virtual constraintSet visit(Var_opt *node, typeId type) override;

  virtual constraintSet visit(Identifier_optional_unpacked_dimensions *node,
                              typeId type) override;

  virtual constraintSet visit(Function_item_list *node, typeId type) override;

  virtual constraintSet visit(Type_declaration *node, typeId type) override;

  virtual constraintSet visit(Udp_body *node, typeId type) override;

  virtual constraintSet visit(Mul_expr *node, typeId type) override;

  virtual constraintSet visit(Par_block *node, typeId type) override;

  virtual constraintSet visit(Keywordidentifier *node, typeId type) override;

  virtual constraintSet visit(Logeq_expr *node, typeId type) override;

  virtual constraintSet visit(Module_common_item *node, typeId type) override;

  virtual constraintSet visit(Primitive_gate_instance *node,
                              typeId type) override;

  virtual constraintSet visit(Data_type_or_implicit *node,
                              typeId type) override;

  virtual constraintSet visit(Tk_octbase *node, typeId type) override;

  virtual constraintSet visit(Sequence_expr *node, typeId type) override;

  virtual constraintSet visit(Tk_hexbase *node, typeId type) override;

  virtual constraintSet visit(Property_expr *node, typeId type) override;

  virtual constraintSet visit(Seq_block *node, typeId type) override;

  virtual constraintSet visit(Task_item *node, typeId type) override;

  virtual constraintSet
  visit(Data_type_or_implicit_basic_followed_by_id_and_dimensions_opt *node,
        typeId type) override;

  virtual constraintSet visit(Specify_block *node, typeId type) override;

  virtual constraintSet visit(Tk_decnumber *node, typeId type) override;

  virtual constraintSet visit(Tk_decbase *node, typeId type) override;

  virtual constraintSet visit(Property_implication_expr *node,
                              typeId type) override;

  virtual constraintSet visit(Bit_logic_opt *node, typeId type) override;

  virtual constraintSet visit(Integer_atom_type *node, typeId type) override;

  virtual constraintSet visit(Lifetime *node, typeId type) override;

  virtual constraintSet visit(Any_argument_list *node, typeId type) override;

  virtual constraintSet visit(Delay_value_list *node, typeId type) override;

  virtual constraintSet visit(Module_port_declaration *node,
                              typeId type) override;

  virtual constraintSet visit(Jump_statement *node, typeId type) override;

  virtual constraintSet visit(Delay_value *node, typeId type) override;

  virtual constraintSet visit(Sequence_or_expr *node, typeId type) override;

  virtual constraintSet visit(Module_attribute_foreign_opt *node,
                              typeId type) override;

  virtual constraintSet visit(Tf_port_direction_opt *node,
                              typeId type) override;

  virtual constraintSet visit(Tf_port_item_expr_opt *node,
                              typeId type) override;

  virtual constraintSet visit(Cont_assign_list *node, typeId type) override;

  virtual constraintSet visit(Any_argument_list_trailing_comma *node,
                              typeId type) override;

  virtual constraintSet visit(Procedural_continuous_assignment *node,
                              typeId type) override;

  virtual constraintSet visit(Expression_or_dist *node, typeId type) override;

  virtual constraintSet visit(Module_start *node, typeId type) override;

  virtual constraintSet visit(Expr_primary_parens *node, typeId type) override;

  virtual constraintSet visit(Open_range_list *node, typeId type) override;

  virtual constraintSet visit(Unary_prefix_expr *node, typeId type) override;

  virtual constraintSet visit(Delay_identifier *node, typeId type) override;

  virtual constraintSet visit(List_of_identifiers_unpacked_dimensions *node,
                              typeId type) override;

  virtual constraintSet visit(Delay_scope *node, typeId type) override;

  virtual constraintSet visit(Action_block *node, typeId type) override;

  virtual constraintSet visit(Trailing_assign_opt *node, typeId type) override;

  virtual constraintSet visit(Class_item *node, typeId type) override;

  virtual constraintSet visit(Enum_name_list_trailing_comma *node,
                              typeId type) override;

  virtual constraintSet visit(Udp_port_list *node, typeId type) override;

  virtual constraintSet visit(Equiv_impl_expr *node, typeId type) override;

  virtual constraintSet visit(Class_new *node, typeId type) override;

  virtual constraintSet visit(Port_net_type *node, typeId type) override;

  virtual constraintSet visit(Unqualified_id *node, typeId type) override;

  virtual constraintSet visit(Begin *node, typeId type) override;

  virtual constraintSet visit(System_tf_call *node, typeId type) override;

  virtual constraintSet visit(Parameter_value_byname_list_item_last *node,
                              typeId type) override;

  virtual constraintSet visit(Conditional_generate_construct *node,
                              typeId type) override;

  virtual constraintSet visit(Timescale_directive *node, typeId type) override;

  virtual constraintSet visit(Port_expression *node, typeId type) override;

  virtual constraintSet visit(Udp_sequ_entry_list *node, typeId type) override;

  virtual constraintSet visit(Symbol_or_label *node, typeId type) override;

  virtual constraintSet visit(Simple_sequence_expr *node, typeId type) override;

  virtual constraintSet visit(Systemtfidentifier *node, typeId type) override;

  virtual constraintSet visit(Tk_unbasednumber *node, typeId type) override;

  virtual constraintSet visit(Decl_dimensions_opt *node, typeId type) override;

  virtual constraintSet visit(Class_items_opt *node, typeId type) override;

  virtual constraintSet visit(Enum_name *node, typeId type) override;

  virtual constraintSet visit(Parameter_value_opt *node, typeId type) override;

  virtual constraintSet visit(Specify_edge_path *node, typeId type) override;

  virtual constraintSet visit(Implicit_class_handle *node,
                              typeId type) override;

  virtual constraintSet visit(Module_item *node, typeId type) override;

  virtual constraintSet visit(Statement_item *node, typeId type) override;

  virtual constraintSet visit(Type_identifier_followed_by_id *node,
                              typeId type) override;

  virtual constraintSet visit(Method_prototype *node, typeId type) override;

  virtual constraintSet visit(Tf_port_item *node, typeId type) override;

  virtual constraintSet visit(Block_item_or_statement_or_null_list *node,
                              typeId type) override;

  virtual constraintSet visit(Endnew_opt *node, typeId type) override;

  virtual constraintSet visit(Specify_item_list_opt *node,
                              typeId type) override;

  virtual constraintSet visit(Specify_simple_path_decl *node,
                              typeId type) override;

  virtual constraintSet visit(Tk_rs_eq *node, typeId type) override;

  virtual constraintSet visit(Package_import_item_list *node,
                              typeId type) override;

  virtual constraintSet visit(Udp_port_decl *node, typeId type) override;

  virtual constraintSet visit(With_exprs_suffix *node, typeId type) override;

  virtual constraintSet visit(Generate_region *node, typeId type) override;

  virtual constraintSet visit(Call_base *node, typeId type) override;

  virtual constraintSet visit(Array_locator_method *node, typeId type) override;

  virtual constraintSet visit(Port_declaration_ansi *node,
                              typeId type) override;

  virtual constraintSet visit(Bitand_expr *node, typeId type) override;

  virtual constraintSet visit(Range_list_in_braces *node, typeId type) override;

  virtual constraintSet visit(Module_parameter_port_list_item_last *node,
                              typeId type) override;

  virtual constraintSet visit(Hex_based_number *node, typeId type) override;

  virtual constraintSet visit(Hierarchy_event_identifier *node,
                              typeId type) override;

  virtual constraintSet visit(List_of_variable_decl_assignments *node,
                              typeId type) override;

  virtual constraintSet visit(Random_qualifier_opt *node, typeId type) override;

  virtual constraintSet visit(Drive_strength_opt *node, typeId type) override;

  virtual constraintSet visit(Tk_timeliteral *node, typeId type) override;

  virtual constraintSet visit(Value_range *node, typeId type) override;

  virtual constraintSet visit(Expr_mintypmax_generalized *node,
                              typeId type) override;

  virtual constraintSet visit(Polarity_operator *node, typeId type) override;

  virtual constraintSet visit(Package_item *node, typeId type) override;

  virtual constraintSet visit(For_initialization *node, typeId type) override;

  virtual constraintSet visit(Enum_data_type *node, typeId type) override;

  virtual constraintSet visit(Blocking_assignment *node, typeId type) override;

  virtual constraintSet visit(Delay1 *node, typeId type) override;

  virtual constraintSet visit(Based_number *node, typeId type) override;

  virtual constraintSet visit(Procedural_timing_control_statement *node,
                              typeId type) override;

  virtual constraintSet visit(Block_item_decl *node, typeId type) override;

  virtual constraintSet visit(Net_variable_or_decl_assigns *node,
                              typeId type) override;

  virtual constraintSet visit(Time_literal *node, typeId type) override;

  virtual constraintSet visit(Function_item_data_declaration *node,
                              typeId type) override;

  virtual constraintSet visit(Decl_variable_dimension *node,
                              typeId type) override;

  virtual constraintSet visit(Tf_port_list_opt *node, typeId type) override;

  virtual constraintSet visit(Endfunction_label_opt *node,
                              typeId type) override;

  virtual constraintSet visit(Qualified_id *node, typeId type) override;

  virtual constraintSet visit(Immediate_assertion_statement *node,
                              typeId type) override;

  virtual constraintSet visit(Join_keyword *node, typeId type) override;

  virtual constraintSet visit(Tk_bindigits *node, typeId type) override;

  virtual constraintSet visit(Event_trigger *node, typeId type) override;

  virtual constraintSet visit(Dynamic_array_new *node, typeId type) override;

  virtual constraintSet visit(Matches_expr *node, typeId type) override;

  virtual constraintSet visit(Port_reference_list *node, typeId type) override;

  virtual constraintSet visit(Array_reduction_method *node,
                              typeId type) override;

  virtual constraintSet visit(Builtin_array_method *node, typeId type) override;

  virtual constraintSet visit(Package_declaration *node, typeId type) override;

  virtual constraintSet visit(Assignment_pattern_expression *node,
                              typeId type) override;

  virtual constraintSet visit(Drive_strength *node, typeId type) override;

  virtual constraintSet visit(Port_declaration_non_ansi *node,
                              typeId type) override;

  virtual constraintSet visit(Module_parameter_port_list *node,
                              typeId type) override;

  virtual constraintSet visit(Var_type *node, typeId type) override;

  virtual constraintSet visit(Parameter_opt *node, typeId type) override;

  virtual constraintSet visit(Module_item_list *node, typeId type) override;

  virtual constraintSet visit(Genericidentifier *node, typeId type) override;

  virtual constraintSet visit(Package_item_list_opt *node,
                              typeId type) override;

  virtual constraintSet
  visit(List_of_ports_or_port_declarations_item_last_ansi *node,
        typeId type) override;

  virtual constraintSet
  visit(Data_type_or_implicit_followed_by_id_and_dimensions_opt *node,
        typeId type) override;

  virtual constraintSet visit(Xor_expr *node, typeId type) override;

  virtual constraintSet visit(Dec_based_number *node, typeId type) override;

  virtual constraintSet visit(Loop_statement *node, typeId type) override;

  virtual constraintSet visit(Data_declaration_or_module_instantiation *node,
                              typeId type) override;

  virtual constraintSet visit(Udp_comb_entry_list *node, typeId type) override;

  virtual constraintSet visit(Bit_logic *node, typeId type) override;

  virtual constraintSet visit(Reference_or_call *node, typeId type) override;

  virtual constraintSet visit(Local_root *node, typeId type) override;

  virtual constraintSet visit(Port_direction *node, typeId type) override;

  virtual constraintSet visit(Variable_decl_assignment *node,
                              typeId type) override;

  virtual constraintSet visit(Specify_edge_path_decl *node,
                              typeId type) override;

  virtual constraintSet visit(Function_prototype *node, typeId type) override;

  virtual constraintSet visit(Sequence_within_expr *node, typeId type) override;

  virtual constraintSet visit(Expr_primary_no_groups *node,
                              typeId type) override;

  virtual constraintSet visit(Parameter_value_byname *node,
                              typeId type) override;

  virtual constraintSet visit(Case_any *node, typeId type) override;

  virtual constraintSet visit(Spec_notifier *node, typeId type) override;

  virtual constraintSet visit(Block_item_or_statement_or_null *node,
                              typeId type) override;

  virtual constraintSet visit(Specify_item *node, typeId type) override;

  virtual constraintSet visit(Any_param_declaration *node,
                              typeId type) override;

  virtual constraintSet visit(Tf_port_list_trailing_comma *node,
                              typeId type) override;

  virtual constraintSet visit(Struct_union_member *node, typeId type) override;

  virtual constraintSet visit(Any_port_list_positional *node,
                              typeId type) override;

  virtual constraintSet visit(Dir *node, typeId type) override;

  virtual constraintSet visit(Lifetime_opt *node, typeId type) override;

  virtual constraintSet visit(List_of_identifiers *node, typeId type) override;

  virtual constraintSet visit(Edge_operator *node, typeId type) override;

  virtual constraintSet visit(Tk_virtual_opt *node, typeId type) override;

  virtual constraintSet visit(Timeunits_declaration *node,
                              typeId type) override;

  virtual constraintSet visit(Tf_item_or_statement_or_null *node,
                              typeId type) override;

  virtual constraintSet visit(Package_import_list *node, typeId type) override;

  virtual constraintSet visit(Expr_primary *node, typeId type) override;

  virtual constraintSet visit(Signed_unsigned_opt *node, typeId type) override;

  virtual constraintSet
  visit(Non_anonymous_gate_instance_or_register_variable_list *node,
        typeId type) override;

  virtual constraintSet visit(Udp_comb_entry *node, typeId type) override;

  virtual constraintSet visit(Delay3 *node, typeId type) override;

  virtual constraintSet visit(Inc_or_dec_or_primary_expr *node,
                              typeId type) override;

  virtual constraintSet visit(Procedural_assertion_statement *node,
                              typeId type) override;

  virtual constraintSet visit(Struct_union_member_list *node,
                              typeId type) override;

  virtual constraintSet visit(Comp_expr *node, typeId type) override;

  virtual constraintSet visit(Postfix_expression *node, typeId type) override;

  virtual constraintSet visit(Symbolidentifier *node, typeId type) override;

  virtual constraintSet visit(Udp_input_sym *node, typeId type) override;

  virtual constraintSet visit(Pos_neg_number *node, typeId type) override;

  virtual constraintSet visit(Specify_terminal_descriptor *node,
                              typeId type) override;

  virtual constraintSet visit(Select_variable_dimension *node,
                              typeId type) override;

  virtual constraintSet visit(List_of_ports_or_port_declarations_ansi *node,
                              typeId type) override;

  virtual constraintSet visit(Generate_case_items *node, typeId type) override;

  virtual constraintSet visit(Data_type_primitive_scalar *node,
                              typeId type) override;

  virtual constraintSet visit(Tf_item_or_statement_or_null_list *node,
                              typeId type) override;

  virtual constraintSet visit(Conditional_statement *node,
                              typeId type) override;

  virtual constraintSet visit(Specparam_decl *node, typeId type) override;

  virtual constraintSet visit(List_of_ports_or_port_declarations_non_ansi *node,
                              typeId type) override;

  virtual constraintSet visit(Statement_or_null_list *node,
                              typeId type) override;

  virtual constraintSet visit(Task_declaration *node, typeId type) override;

  virtual constraintSet visit(Data_declaration_base *node,
                              typeId type) override;

  virtual constraintSet visit(Any_port_list_opt *node, typeId type) override;

  virtual constraintSet visit(Macronumericwidth *node, typeId type) override;

  virtual constraintSet visit(Trailing_decl_assignment_opt *node,
                              typeId type) override;

  virtual constraintSet visit(Gate_instance_or_register_variable *node,
                              typeId type) override;

  virtual constraintSet visit(Bind_instantiation *node, typeId type) override;

  virtual constraintSet visit(Package_import_declaration *node,
                              typeId type) override;

  virtual constraintSet visit(Module_package_import_list_opt *node,
                              typeId type) override;

  virtual constraintSet visit(Structure_or_array_pattern_expression_list *node,
                              typeId type) override;

  virtual constraintSet visit(Event_expression_list *node,
                              typeId type) override;

  virtual constraintSet visit(Tk_rss_eq *node, typeId type) override;

  virtual constraintSet visit(Implements_interface_list_opt *node,
                              typeId type) override;

  virtual constraintSet visit(Delay3_opt *node, typeId type) override;

  virtual constraintSet visit(Expr_mintypmax_trans_set *node,
                              typeId type) override;

  virtual constraintSet visit(Statement_or_null *node, typeId type) override;

  virtual constraintSet visit(Enum_name_list *node, typeId type) override;

  virtual constraintSet visit(Sequence_unary_expr *node, typeId type) override;

  virtual constraintSet visit(Pp_identifier *node, typeId type) override;

  virtual constraintSet visit(Shift_expr *node, typeId type) override;

  virtual constraintSet visit(Oct_based_number *node, typeId type) override;

  virtual constraintSet visit(Hierarchy_segment *node, typeId type) override;

  virtual constraintSet visit(Nonblocking_assignment *node,
                              typeId type) override;

  virtual constraintSet visit(Expression_list_proper *node,
                              typeId type) override;

  virtual constraintSet visit(Generate_if *node, typeId type) override;

  virtual constraintSet visit(Function_item *node, typeId type) override;

  virtual constraintSet visit(Scope_prefix *node, typeId type) override;

  virtual constraintSet visit(Primitive_gate_instance_list *node,
                              typeId type) override;

  virtual constraintSet visit(Simple_immediate_assertion_statement *node,
                              typeId type) override;

  virtual constraintSet visit(Description_list *node, typeId type) override;

  virtual constraintSet visit(Dr_strength0 *node, typeId type) override;

  virtual constraintSet visit(Unique_priority_opt *node, typeId type) override;

  virtual constraintSet visit(Specparam *node, typeId type) override;

  virtual constraintSet visit(Port_expression_opt *node, typeId type) override;

  virtual constraintSet visit(Cond_expr *node, typeId type) override;

  virtual constraintSet visit(Tk_reg_opt *node, typeId type) override;

  virtual constraintSet visit(Logor_expr *node, typeId type) override;

  virtual constraintSet visit(Delay3_or_drive_opt *node, typeId type) override;

  virtual constraintSet visit(Tf_item_or_statement_or_null_list_opt *node,
                              typeId type) override;

  virtual constraintSet visit(Net_decl_assign *node, typeId type) override;

  virtual constraintSet visit(Always_any *node, typeId type) override;

  virtual constraintSet visit(List_of_tf_variable_identifiers *node,
                              typeId type) override;

  virtual constraintSet visit(Var_or_net_type_opt *node, typeId type) override;

  virtual constraintSet visit(Tf_port_list_item_last *node,
                              typeId type) override;

  virtual constraintSet visit(Task_declaration_id *node, typeId type) override;

  virtual constraintSet visit(Instantiation_base *node, typeId type) override;

  virtual constraintSet visit(Sequence_repetition_expr *node,
                              typeId type) override;

  virtual constraintSet visit(Tk_hexdigits *node, typeId type) override;

  virtual constraintSet
  visit(Non_anonymous_gate_instance_or_register_variable *node,
        typeId type) override;

  virtual constraintSet visit(Localparam_assign *node, typeId type) override;

  virtual constraintSet visit(Class_items *node, typeId type) override;

  virtual constraintSet visit(Expression_in_parens *node, typeId type) override;

  virtual constraintSet
  visit(List_of_ports_or_port_declarations_trailing_comma_ansi *node,
        typeId type) override;

  virtual constraintSet visit(Port_reference *node, typeId type) override;

  virtual constraintSet visit(Dist_opt *node, typeId type) override;

  virtual constraintSet visit(Caseeq_expr *node, typeId type) override;

  virtual constraintSet visit(Generate_block *node, typeId type) override;

  virtual constraintSet
  visit(List_of_ports_or_port_declarations_item_last_non_ansi *node,
        typeId type) override;

  virtual constraintSet visit(Any_argument_list_item_last *node,
                              typeId type) override;

  virtual constraintSet visit(Gate_instantiation *node, typeId type) override;

  virtual constraintSet visit(Casting_type *node, typeId type) override;

  virtual constraintSet visit(Expr_mintypmax *node, typeId type) override;

  virtual constraintSet visit(Continuous_assign *node, typeId type) override;

  virtual constraintSet visit(Parameter_assign *node, typeId type) override;

  virtual constraintSet visit(Delay_value_simple *node, typeId type) override;

  virtual constraintSet visit(Switchtype *node, typeId type) override;

  virtual constraintSet visit(Package_or_generate_item_declaration *node,
                              typeId type) override;

  virtual constraintSet visit(Bin_based_number *node, typeId type) override;

  virtual constraintSet visit(Loop_generate_construct *node,
                              typeId type) override;

  virtual constraintSet visit(Parameter_override *node, typeId type) override;

  virtual constraintSet visit(Udp_primitive *node, typeId type) override;

  virtual constraintSet visit(Parameter_expr *node, typeId type) override;

  virtual constraintSet visit(Repeat_control *node, typeId type) override;

  virtual constraintSet visit(Packed_signing_opt *node, typeId type) override;

  virtual constraintSet visit(Expression_or_null_list_opt *node,
                              typeId type) override;

  virtual constraintSet visit(Enum_name_list_item_last *node,
                              typeId type) override;

  virtual constraintSet visit(Macro_formals_list_opt *node,
                              typeId type) override;

  virtual constraintSet visit(Spec_notifier_opt *node, typeId type) override;

  virtual constraintSet visit(Hierarchy_extension *node, typeId type) override;

  virtual constraintSet visit(Generate_item_list *node, typeId type) override;

  virtual constraintSet visit(Data_declaration_modifiers_opt *node,
                              typeId type) override;

  virtual constraintSet visit(Sequence_throughout_expr *node,
                              typeId type) override;

  virtual constraintSet visit(Property_expr_or_assignment_list *node,
                              typeId type) override;

  virtual constraintSet visit(Bitor_expr *node, typeId type) override;

  virtual constraintSet visit(Tf_port_list *node, typeId type) override;

  virtual constraintSet visit(Any_port_list_trailing_comma_named *node,
                              typeId type) override;

  virtual constraintSet visit(Function_return_type_and_id *node,
                              typeId type) override;

  virtual constraintSet visit(Statement *node, typeId type) override;

  virtual constraintSet visit(Dr_strength1 *node, typeId type) override;

  virtual constraintSet visit(Assign_modify_statement *node,
                              typeId type) override;

  virtual constraintSet visit(Udp_port_decls *node, typeId type) override;

  virtual constraintSet visit(Integer_vector_type *node, typeId type) override;

  virtual constraintSet visit(Assignment_pattern *node, typeId type) override;

  virtual constraintSet visit(Class_constructor *node, typeId type) override;

  virtual constraintSet visit(Module_parameter_port *node,
                              typeId type) override;

  virtual constraintSet visit(Module_or_generate_item_declaration *node,
                              typeId type) override;

  virtual constraintSet visit(Final_construct *node, typeId type) override;

  virtual constraintSet visit(Member_name *node, typeId type) override;

  virtual constraintSet visit(Class_declaration *node, typeId type) override;

  virtual constraintSet visit(Package_import_item *node, typeId type) override;

  virtual constraintSet visit(Signing *node, typeId type) override;

  virtual constraintSet visit(Class_constructor_prototype *node,
                              typeId type) override;

  virtual constraintSet visit(Generate_case_item *node, typeId type) override;

  virtual constraintSet visit(Data_declaration *node, typeId type) override;

  virtual constraintSet visit(Expression *node, typeId type) override;

  virtual constraintSet visit(Cont_assign *node, typeId type) override;

  virtual constraintSet visit(Delay_or_event_control_opt *node,
                              typeId type) override;

  virtual constraintSet visit(Bind_directive *node, typeId type) override;

  virtual constraintSet visit(Misc_directive *node, typeId type) override;

  virtual constraintSet visit(Udp_initial_expr_opt *node, typeId type) override;

  virtual constraintSet visit(Description *node, typeId type) override;

  virtual constraintSet visit(Data_type_base *node, typeId type) override;

  virtual constraintSet visit(Trailing_assign *node, typeId type) override;

  virtual constraintSet visit(Module_end *node, typeId type) override;

  virtual constraintSet visit(Wait_statement *node, typeId type) override;

  virtual constraintSet visit(Package_item_list *node, typeId type) override;

  virtual constraintSet visit(Case_items *node, typeId type) override;

  virtual constraintSet visit(Statement_or_null_list_opt *node,
                              typeId type) override;

  virtual constraintSet visit(Port_named *node, typeId type) override;

  virtual constraintSet visit(Udp_output_sym *node, typeId type) override;

  virtual constraintSet visit(Assignment_statement_no_expr *node,
                              typeId type) override;

  virtual constraintSet visit(Any_port_list_item_last_positional *node,
                              typeId type) override;

  virtual constraintSet visit(Module_item_list_opt *node, typeId type) override;

  virtual constraintSet visit(Sequence_and_expr *node, typeId type) override;

  virtual constraintSet visit(Data_type *node, typeId type) override;

  virtual constraintSet visit(Argument_list_opt *node, typeId type) override;

  virtual constraintSet visit(For_step_opt *node, typeId type) override;

  virtual constraintSet visit(Sequence_intersect_expr *node,
                              typeId type) override;

  virtual constraintSet visit(Function_declaration *node, typeId type) override;

  virtual constraintSet visit(Net_type_or_none *node, typeId type) override;

  virtual constraintSet visit(Class_declaration_extends_opt *node,
                              typeId type) override;

  virtual constraintSet visit(Boolean_abbrev_opt *node, typeId type) override;

  virtual constraintSet visit(Specify_path_identifiers *node,
                              typeId type) override;

  virtual constraintSet visit(Tf_port_direction *node, typeId type) override;

  virtual constraintSet visit(Tk_decdigits *node, typeId type) override;

  virtual constraintSet visit(End *node, typeId type) override;

  virtual constraintSet visit(Net_declaration *node, typeId type) override;

  virtual constraintSet visit(Tk_tagged_opt *node, typeId type) override;

  virtual constraintSet visit(Tk_xzdigits *node, typeId type) override;

  virtual constraintSet visit(Gatetype *node, typeId type) override;

  virtual constraintSet visit(Preprocess_include_argument *node,
                              typeId type) override;

  virtual constraintSet visit(Macro_formals_list *node, typeId type) override;

  virtual constraintSet visit(Const_opt *node, typeId type) override;

  virtual constraintSet visit(Logand_expr *node, typeId type) override;

  virtual constraintSet visit(Event_expression *node, typeId type) override;

  virtual constraintSet visit(Udp_entry_list *node, typeId type) override;

  virtual constraintSet visit(Preprocessor_action *node, typeId type) override;

  virtual constraintSet visit(Tf_port_declaration *node, typeId type) override;

  virtual constraintSet visit(Udp_init_opt *node, typeId type) override;

  virtual constraintSet
  visit(Type_identifier_or_implicit_followed_by_id_and_dimensions_opt *node,
        typeId type) override;

  virtual constraintSet visit(Source_text *node, typeId type) override;

  virtual constraintSet visit(Defparam_assign *node, typeId type) override;

  virtual constraintSet visit(Decl_dimensions *node, typeId type) override;

  virtual constraintSet visit(Constant_dec_number *node, typeId type) override;

  virtual constraintSet visit(Case_statement *node, typeId type) override;

  virtual constraintSet visit(Assignment_statement *node, typeId type) override;

  virtual constraintSet visit(Dpi_import_property_opt *node,
                              typeId type) override;

  virtual constraintSet visit(Dpi_spec_string *node, typeId type) override;

  virtual constraintSet visit(Trailing_decl_assignment *node,
                              typeId type) override;

  virtual constraintSet visit(Always_construct *node, typeId type) override;

  virtual constraintSet visit(Genvar_opt *node, typeId type) override;

  virtual constraintSet visit(Any_port_list_named *node, typeId type) override;

  virtual constraintSet visit(Subroutine_call *node, typeId type) override;

  virtual constraintSet visit(Property_expr_or_assignment *node,
                              typeId type) override;

  virtual constraintSet visit(Any_argument *node, typeId type) override;

  virtual constraintSet visit(Module_or_interface_declaration *node,
                              typeId type) override;

  virtual constraintSet visit(Expression_opt *node, typeId type) override;

  virtual constraintSet visit(Gate_instance_or_register_variable_list *node,
                              typeId type) override;

  virtual constraintSet visit(Tk_evalstringliteral *node, typeId type) override;

  virtual constraintSet visit(Delay_or_event_control *node,
                              typeId type) override;

  virtual constraintSet visit(Udp_input_list *node, typeId type) override;

  virtual constraintSet visit(Parameter_value_byname_list *node,
                              typeId type) override;

  virtual constraintSet visit(Module_port_list_opt *node, typeId type) override;

  virtual constraintSet visit(List_of_ports_or_port_declarations_opt *node,
                              typeId type) override;

  virtual constraintSet visit(Any_port_list_trailing_comma_positional *node,
                              typeId type) override;

  virtual constraintSet visit(Block_item_or_statement_or_null_list_opt *node,
                              typeId type) override;

  virtual constraintSet visit(Genvar_declaration *node, typeId type) override;

  virtual constraintSet visit(Number *node, typeId type) override;

  virtual constraintSet visit(Specify_item_list *node, typeId type) override;

  virtual constraintSet visit(Tk_ls_eq *node, typeId type) override;

  virtual constraintSet visit(Tf_variable_identifier *node,
                              typeId type) override;

  virtual constraintSet visit(Initial_construct *node, typeId type) override;

  virtual constraintSet visit(Localparam_assign_list *node,
                              typeId type) override;

  virtual constraintSet visit(Disable_statement *node, typeId type) override;

  virtual constraintSet visit(List_of_module_item_identifiers *node,
                              typeId type) override;

  virtual constraintSet visit(Any_port_list_item_last_named *node,
                              typeId type) override;

  virtual constraintSet visit(Net_variable *node, typeId type) override;

  virtual constraintSet visit(Parameter_expr_list *node, typeId type) override;

  virtual constraintSet visit(Specparam_declaration *node,
                              typeId type) override;

  virtual constraintSet visit(Deferred_immediate_assertion_statement *node,
                              typeId type) override;

  virtual constraintSet visit(Slice_size_opt *node, typeId type) override;

  virtual constraintSet visit(Concurrent_assertion_item *node,
                              typeId type) override;

  virtual constraintSet visit(Clocking_item_list_opt *node,
                              typeId type) override;

  virtual constraintSet visit(Cycle_delay *node, typeId type) override;

  virtual constraintSet visit(Macroiditem *node, typeId type) override;

  virtual constraintSet visit(Assume_property_statement *node,
                              typeId type) override;

  virtual constraintSet visit(Pull01 *node, typeId type) override;

  virtual constraintSet visit(Preprocessor_directive *node,
                              typeId type) override;

  virtual constraintSet visit(Module_item_directive *node,
                              typeId type) override;

  virtual constraintSet visit(Assert_property_statement *node,
                              typeId type) override;

  virtual constraintSet visit(Scope_or_if_res *node, typeId type) override;

  virtual constraintSet visit(Task_prototype *node, typeId type) override;

  virtual constraintSet visit(Clocking_declaration *node, typeId type) override;

  virtual constraintSet visit(Block_identifier_opt *node, typeId type) override;

  virtual constraintSet visit(Macroidentifier *node, typeId type) override;

  virtual constraintSet visit(Property_spec_disable_iff_opt *node,
                              typeId type) override;

  virtual constraintSet visit(Macrogenericitem *node, typeId type) override;

  virtual constraintSet visit(Module_block *node, typeId type) override;

  virtual constraintSet visit(Stream_expression *node, typeId type) override;

  virtual constraintSet visit(Final_or_zero *node, typeId type) override;

  virtual constraintSet visit(Tk_edge_descriptor *node, typeId type) override;

  virtual constraintSet
  visit(Method_property_qualifier_list_not_starting_with_virtual *node,
        typeId type) override;

  virtual constraintSet visit(Identifier_opt *node, typeId type) override;

  virtual constraintSet
  visit(Module_parameter_port_list_preprocessor_last *node,
        typeId type) override;

  virtual constraintSet visit(Type_assignment *node, typeId type) override;

  virtual constraintSet visit(Type_assignment_list *node, typeId type) override;

  virtual constraintSet visit(Method_qualifier_list_opt *node,
                              typeId type) override;

  virtual constraintSet visit(Stream_operator *node, typeId type) override;

  virtual constraintSet visit(Assertion_item *node, typeId type) override;

  virtual constraintSet visit(Property_spec *node, typeId type) override;

  virtual constraintSet visit(Streaming_concatenation *node,
                              typeId type) override;

  virtual constraintSet visit(Edge_descriptor_list *node, typeId type) override;

  virtual constraintSet visit(Property_qualifier *node, typeId type) override;

  virtual constraintSet visit(Event_control_opt *node, typeId type) override;

  virtual constraintSet visit(Class_item_qualifier *node, typeId type) override;

  virtual constraintSet visit(Concurrent_assertion_statement *node,
                              typeId type) override;

  virtual constraintSet visit(Cover_property_statement *node,
                              typeId type) override;

  virtual constraintSet visit(Stream_expression_list *node,
                              typeId type) override;

  virtual constraintSet visit(Class_item_qualifier_list_opt *node,
                              typeId type) override;
<<<<<<< HEAD
  virtual constraintSet visit(Assertion_item_declaration *node,
                              typeId type) override;

  virtual constraintSet visit(Boolean_abbrev *node, typeId type) override;

  virtual constraintSet visit(Cycle_delay_range *node, typeId type) override;

  virtual constraintSet visit(Property_operator *node, typeId type) override;

  virtual constraintSet visit(Property_spec_disable_iff *node,
                              typeId type) override;

  virtual constraintSet visit(Config_declaration *node, typeId type) override;

  virtual constraintSet visit(With_constraint_block_opt *node,
                              typeId type) override;

  virtual constraintSet visit(Random_qualifier *node, typeId type) override;

  virtual constraintSet visit(Bind_target_instance_list *node,
                              typeId type) override;

  virtual constraintSet visit(Hierarchy_or_call_extension *node,
                              typeId type) override;

  virtual constraintSet visit(Clocking_item_list *node, typeId type) override;

  virtual constraintSet visit(Modport_declaration *node, typeId type) override;

  virtual constraintSet visit(Class_constraint *node, typeId type) override;

  virtual constraintSet visit(Net_alias *node, typeId type) override;

  virtual constraintSet visit(Type_reference *node, typeId type) override;

  virtual constraintSet visit(Method_qualifier_list *node,
                              typeId type) override;

  virtual constraintSet visit(Interface_type *node, typeId type) override;

  virtual constraintSet visit(Package_export_declaration *node,
                              typeId type) override;

  virtual constraintSet visit(Interface_opt *node, 
                                            typeId type) override;


  virtual constraintSet visit(Data_type_or_implicit_basic_followed_by_id *node, 
                                            typeId type) override;

  virtual constraintSet visit(Coverage_spec_or_option_list_opt *node, 
                                            typeId type) override;


  virtual constraintSet visit(Modport_item_list *node, 
                                            typeId type) override;


  virtual constraintSet visit(Expect_property_statement *node, 
                                            typeId type) override;


  virtual constraintSet visit(Lib_cell_identifiers_opt *node, 
                                            typeId type) override;


  virtual constraintSet visit(Sequence_port_list_in_parens_opt *node, 
                                            typeId type) override;


  virtual constraintSet visit(Clocking_direction *node, 
                                            typeId type) override;


  virtual constraintSet visit(Goto_repetition *node, 
                                            typeId type) override;

  virtual constraintSet visit(Constraint_block_item *node, 
                                            typeId type) override;

  virtual constraintSet visit(Assertion_variable_declaration *node, 
                                            typeId type) override;


  virtual constraintSet visit(TK_static_opt *node, 
                                            typeId type) override;

  virtual constraintSet visit(Design_statement *node, 
                                            typeId type) override;


  virtual constraintSet visit(Sequence_declaration *node, 
                                            typeId type) override;


  virtual constraintSet visit(Clocking_item *node, 
                                            typeId type) override;


  virtual constraintSet visit(Property_port_item *node, 
                                            typeId type) override;


  virtual constraintSet visit(List_of_config_rule_statements *node, 
                                            typeId type) override;


  virtual constraintSet visit(Cycle_range *node, 
                                            typeId type) override;


  virtual constraintSet visit(Bind_target_instance *node, 
                                            typeId type) override;


  virtual constraintSet visit(Lib_cell_id *node, 
                                            typeId type) override;


  virtual constraintSet visit(Property_declaration *node, 
                                            typeId type) override;


  virtual constraintSet visit(Property_formal_type_followed_by_id *node, 
                                            typeId type) override;

  virtual constraintSet visit(Modport_simple_ports_declaration_last *node, 
                                            typeId type) override;


  virtual constraintSet visit(Covergroup_declaration *node, 
                                            typeId type) override;

  virtual constraintSet visit(Coverage_spec *node, 
                                            typeId type) override;


  virtual constraintSet visit(Consecutive_repetition *node, 
                                            typeId type) override;

  virtual constraintSet visit(List_of_libraries_opt *node, 
                                            typeId type) override;


  virtual constraintSet visit(Identifier_list_in_parens_opt *node, 
                                            typeId type) override;


  virtual constraintSet visit(List_of_clocking_decl_assign *node, 
                                            typeId type) override;


  virtual constraintSet visit(Coverage_event *node, 
                                            typeId type) override;

  virtual constraintSet visit(Config_rule_statement *node, 
                                            typeId type) override;


  virtual constraintSet visit(Type_identifier_or_implicit_basic_followed_by_id *node, 
                                            typeId type) override;


  virtual constraintSet visit(Assertion_variable_declaration_list *node, 
                                            typeId type) override;

  virtual constraintSet visit(Constraint_expression_no_preprocessor *node, 
                                            typeId type) override;


  virtual constraintSet visit(Clocking_decl_assign *node, 
                                            typeId type) override;


  virtual constraintSet visit(With_constraint_block *node, 
                                            typeId type) override;

  virtual constraintSet visit(Optional_semicolon *node, 
                                            typeId type) override;


  virtual constraintSet visit(Property_port_list_in_parens_opt *node, 
                                            typeId type) override;

  virtual constraintSet visit(Modport_simple_ports_declaration_begin *node, 
                                            typeId type) override;


  virtual constraintSet visit(Modport_simple_port *node, 
                                            typeId type) override;

  virtual constraintSet visit(Clocking_skew_opt *node, 
                                            typeId type) override;


  virtual constraintSet visit(Implication_operator *node, 
                                            typeId type) override;


  virtual constraintSet visit(Net_alias_assign_lvalue_list *node, 
                                            typeId type) override;

  virtual constraintSet visit(Nonconsecutive_repetition *node, 
                                            typeId type) override;


  virtual constraintSet visit(Bins_or_options_list_opt *node, 
                                            typeId type) override;


  virtual constraintSet visit(Sequence_port_list_opt *node, 
                                            typeId type) override;

  virtual constraintSet visit(Property_port_modifiers_opt *node, 
                                            typeId type) override;


  virtual constraintSet visit(Liblist_clause *node, 
                                            typeId type) override;


  virtual constraintSet visit(Constraint_declaration *node, 
                                            typeId type) override;


  virtual constraintSet visit(Property_actual_arg_opt *node, 
                                            typeId type) override;

  virtual constraintSet visit(List_of_config_rule_statements_opt *node, 
                                            typeId type) override;


  virtual constraintSet visit(Modport_ports_list *node, 
                                            typeId type) override;

  virtual constraintSet visit(Cover_point *node, 
                                            typeId type) override;


  virtual constraintSet visit(Modport_item *node, 
                                            typeId type) override;


  virtual constraintSet visit(Constraint_block_item_list_opt *node, 
                                            typeId type) override;


  virtual constraintSet visit(Lib_cell_identifiers *node, 
                                            typeId type) override;

  virtual constraintSet visit(Property_port_list *node, 
                                            typeId type) override;


  virtual constraintSet visit(List_of_libraries *node, 
                                            typeId type) override;


  virtual constraintSet visit(Constraint_block_item_list *node, 
                                            typeId type) override;

  virtual constraintSet visit(Coverage_spec_or_option_list *node, 
                                            typeId type) override;


  virtual constraintSet visit(Constraint_block *node, 
                                            typeId type) override;

  virtual constraintSet visit(Coverage_event_opt *node, 
                                            typeId type) override;


  virtual constraintSet visit(Cycle_range_or_expr *node, 
                                            typeId type) override;


  virtual constraintSet visit(Coverage_spec_or_option *node, 
                                            typeId type) override;
  virtual constraintSet visit(Method_qualifier *node, 
                                            typeId type) override;

=======
  virtual constraintSet visit(Tk_static_opt *node,
                              typeId type) override;

>>>>>>> 39b8c054
};
#endif<|MERGE_RESOLUTION|>--- conflicted
+++ resolved
@@ -1280,7 +1280,6 @@
 
   virtual constraintSet visit(Class_item_qualifier_list_opt *node,
                               typeId type) override;
-<<<<<<< HEAD
   virtual constraintSet visit(Assertion_item_declaration *node,
                               typeId type) override;
 
@@ -1562,10 +1561,8 @@
   virtual constraintSet visit(Method_qualifier *node, 
                                             typeId type) override;
 
-=======
   virtual constraintSet visit(Tk_static_opt *node,
                               typeId type) override;
 
->>>>>>> 39b8c054
 };
 #endif