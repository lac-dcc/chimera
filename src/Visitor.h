--- conflicted
+++ resolved
@@ -1044,7 +1044,6 @@
       return visit(dynamic_cast<Stream_expression_list *>(node));
     case NodeType::CLASS_ITEM_QUALIFIER_LIST_OPT:
       return visit(dynamic_cast<Class_item_qualifier_list_opt *>(node));
-<<<<<<< HEAD
     case NodeType::ASSERTION_ITEM_DECLARATION:
       return visit(dynamic_cast<Assertion_item_declaration *>(node));
     case NodeType::BOOLEAN_ABBREV:
@@ -1276,10 +1275,8 @@
 case NodeType::COVERAGE_SPEC_OR_OPTION: 
   return visit(dynamic_cast<Coverage_spec_or_option *>(node));
 
-=======
     case NodeType::TK_STATIC_OPT:
       return visit(dynamic_cast<Tk_static_opt *>(node));
->>>>>>> 39b8c054
     default:
       return R();
     }
@@ -2341,7 +2338,6 @@
       return visit(dynamic_cast<Stream_expression_list *>(node), arg);
     case NodeType::CLASS_ITEM_QUALIFIER_LIST_OPT:
       return visit(dynamic_cast<Class_item_qualifier_list_opt *>(node), arg);
-<<<<<<< HEAD
     case NodeType::ASSERTION_ITEM_DECLARATION:
       return visit(dynamic_cast<Assertion_item_declaration *>(node), arg);
     case NodeType::BOOLEAN_ABBREV:
@@ -2571,10 +2567,8 @@
     case NodeType::COVERAGE_SPEC_OR_OPTION: 
       return visit(dynamic_cast<Coverage_spec_or_option *>(node), arg);
 
-=======
     case NodeType::TK_STATIC_OPT:
       return visit(dynamic_cast<Tk_static_opt *>(node), arg);
->>>>>>> 39b8c054
     default:
       return R();
     }
@@ -10459,7 +10453,6 @@
     return R();
   }
 
-<<<<<<< HEAD
   virtual R visit(Assertion_item_declaration *node) {
     for (const std::unique_ptr<Node> &child : node->getChildren()) {
       applyVisit(child.get());
@@ -11622,7 +11615,7 @@
   return R();
 }
 
-=======
+
   virtual R visit(Tk_static_opt *node) {
     for (const std::unique_ptr<Node> &child : node->getChildren()) {
       applyVisit(child.get());
@@ -11638,6 +11631,5 @@
 
     return R();
   }
->>>>>>> 39b8c054
 };
 #endif