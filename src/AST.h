--- conflicted
+++ resolved
@@ -513,9 +513,6 @@
   COVER_PROPERTY_STATEMENT,
   STREAM_EXPRESSION_LIST,
   CLASS_ITEM_QUALIFIER_LIST_OPT,
-<<<<<<< HEAD
-  TK_STATIC_OPT,
-=======
   ASSERTION_ITEM_DECLARATION,
   BOOLEAN_ABBREV,
   CYCLE_DELAY_RANGE,
@@ -599,7 +596,6 @@
   COVERAGE_EVENT_OPT,
   CYCLE_RANGE_OR_EXPR,
   COVERAGE_SPEC_OR_OPTION
->>>>>>> 248902f3
 };
 
 /**
@@ -4234,8 +4230,6 @@
   operator=(Class_item_qualifier_list_opt &&) = default;
 };
 
-<<<<<<< HEAD
-=======
 class Assertion_item_declaration : public Node {
 public:
   Assertion_item_declaration(std::string element);
@@ -4851,17 +4845,11 @@
   Constraint_block_item &operator=(Constraint_block_item &&) = default;
 };
 
->>>>>>> 248902f3
 class Tk_static_opt : public Node {
 public:
   Tk_static_opt(std::string element);
   Tk_static_opt(Tk_static_opt &&) = default;
-<<<<<<< HEAD
-  Tk_static_opt &
-  operator=(Tk_static_opt &&) = default;
-=======
   Tk_static_opt &operator=(Tk_static_opt &&) = default;
->>>>>>> 248902f3
 };
 
 using ClassMap =
