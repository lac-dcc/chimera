--- conflicted
+++ resolved
@@ -1045,7 +1045,6 @@
   virtual void visit(Stream_expression_list *node) override;
 
   virtual void visit(Class_item_qualifier_list_opt *node) override;
-<<<<<<< HEAD
 
   virtual void visit(Assertion_item_declaration *node) override;
 
@@ -1255,9 +1254,7 @@
   
   virtual void visit(Method_qualifier *node) override;
 
-=======
   virtual void visit(Tk_static_opt *node) override;
->>>>>>> 39b8c054
 };
 
 #endif