#ifndef CHIMERA_LIVENESS_H
#define CHIMERA_LIVENESS_H

#include "AST.h"
#include "IdentifierRenamingVisitor.h"
#include "TypeInference.h"
#include "Visitor.h"
#include <set>
#include <stack>
#include <vector>

class ProgramPoint {
public:
  Node *programPoint;
  std::set<std::string> liveness;
  std::string scope = "";
};

class Module {
public:
  std::shared_ptr<Node> moduleHead;
  Node *moduleName;
  std::unordered_map<std::string, std::pair<Node *, PortDir>> directionMap;
  std::vector<std::pair<std::string, PortDir>> portList;
  std::vector<ProgramPoint> programPoints;
  std::unordered_map<std::string, CanonicalTypes> idToType;
  bool isSelected = false;
};

/**
 * @class LivenessVisitor
 * @brief Visitor for liveness analysis.
 */
class LivenessVisitor : public Visitor<void> {
public:
  std::vector<std::string> identifiersInScope;
  std::stack<size_t> scopeLimit;
  std::vector<ProgramPoint> &programPoints;
  std::stack<IdentifierRenamingVisitor::ContextType> context;
  std::vector<std::string> labelContext;

  LivenessVisitor(std::vector<ProgramPoint> &PP) : programPoints(PP) {
    programPoints.clear();
  }
  void startNewScope();
  void finishScope();

  void defaultVisitor(Node *node);

  virtual void visit(Terminal *node) override;

  virtual void visit(Genericidentifier *node) override;

  virtual void visit(Node *node) override;

  virtual void visit(Sequence_delay_range_expr *node) override;

  virtual void visit(Port *node) override;

  virtual void visit(Specify_simple_path *node) override;

  virtual void visit(Event_control *node) override;

  virtual void visit(String_literal *node) override;

  virtual void visit(Charge_strength_opt *node) override;

  virtual void visit(Dpi_import_export *node) override;

  virtual void visit(For_initialization_opt *node) override;

  virtual void visit(List_of_port_identifiers *node) override;

  virtual void visit(Non_integer_type *node) override;

  virtual void visit(Parameter_value_ranges_opt *node) override;

  virtual void visit(Package_item_no_pp *node) override;

  virtual void visit(Sequence_delay_repetition_list *node) override;

  virtual void visit(Add_expr *node) override;

  virtual void visit(Dpi_import_item *node) override;

  virtual void visit(Tk_realtime *node) override;

  virtual void visit(Case_item *node) override;

  virtual void visit(Property_if_else_expr *node) override;

  virtual void visit(Non_anonymous_instantiation_base *node) override;

  virtual void visit(Unary_expr *node) override;

  virtual void visit(Unary_op *node) override;

  virtual void visit(Class_id *node) override;

  virtual void visit(Reference *node) override;

  virtual void visit(Cast *node) override;

  virtual void visit(Tf_variable_identifier_first *node) override;

  virtual void visit(
      Type_identifier_or_implicit_basic_followed_by_id_and_dimensions_opt *node)
      override;

  virtual void visit(Type_or_id_root *node) override;

  virtual void visit(Module_or_generate_item *node) override;

  virtual void visit(Module_parameter_port_list_trailing_comma *node) override;

  virtual void visit(Instantiation_type *node) override;

  virtual void visit(Parameters *node) override;

  virtual void visit(Reference_or_call_base *node) override;

  virtual void
  visit(Param_type_followed_by_id_and_dimensions_opt *node) override;

  virtual void visit(Structure_or_array_pattern_key *node) override;

  virtual void visit(Parameter_assign_list *node) override;

  virtual void visit(Defparam_assign_list *node) override;

  virtual void visit(Generate_item_list_opt *node) override;

  virtual void visit(Tk_octdigits *node) override;

  virtual void visit(Sequence_expr_primary *node) override;

  virtual void visit(Lpvalue *node) override;

  virtual void visit(Label_opt *node) override;

  virtual void visit(Escapedidentifier *node) override;

  virtual void visit(Generate_item *node) override;

  virtual void visit(Data_type_primitive *node) override;

  virtual void visit(Spec_reference_event *node) override;

  virtual void visit(Udp_input_declaration_list *node) override;

  virtual void visit(Non_port_module_item *node) override;

  virtual void visit(List_of_ports_or_port_declarations_trailing_comma_non_ansi
                         *node) override;

  virtual void visit(Module_parameter_port_list_opt *node) override;

  virtual void visit(Property_prefix_expr *node) override;

  virtual void visit(Expr_primary_braces *node) override;

  virtual void visit(Pow_expr *node) override;

  virtual void visit(For_init_decl_or_assign *node) override;

  virtual void visit(Udp_initial *node) override;

  virtual void visit(Tf_port_list_paren_opt *node) override;

  virtual void visit(Struct_data_type *node) override;

  virtual void visit(Udp_sequ_entry *node) override;

  virtual void visit(Net_variable_or_decl_assign *node) override;

  virtual void visit(Parameter_value_byname_list_trailing_comma *node) override;

  virtual void visit(Inc_or_dec_expression *node) override;

  virtual void visit(Net_type *node) override;

  virtual void visit(Select_dimensions_opt *node) override;

  virtual void visit(Spec_polarity *node) override;

  virtual void visit(Macro_formal_parameter *node) override;

  virtual void visit(Structure_or_array_pattern_expression *node) override;

  virtual void visit(For_step *node) override;

  virtual void visit(Specparam_list *node) override;

  virtual void visit(Tk_binbase *node) override;

  virtual void visit(Tk_stringliteral *node) override;

  virtual void visit(Var_opt *node) override;

  virtual void visit(Identifier_optional_unpacked_dimensions *node) override;

  virtual void visit(Function_item_list *node) override;

  virtual void visit(Type_declaration *node) override;

  virtual void visit(Udp_body *node) override;

  virtual void visit(Mul_expr *node) override;

  virtual void visit(Par_block *node) override;

  virtual void visit(Keywordidentifier *node) override;

  virtual void visit(Logeq_expr *node) override;

  virtual void visit(Module_common_item *node) override;

  virtual void visit(Primitive_gate_instance *node) override;

  virtual void visit(Data_type_or_implicit *node) override;

  virtual void visit(Tk_octbase *node) override;

  virtual void visit(Sequence_expr *node) override;

  virtual void visit(Tk_hexbase *node) override;

  virtual void visit(Property_expr *node) override;

  virtual void visit(Seq_block *node) override;

  virtual void visit(Task_item *node) override;

  virtual void
  visit(Data_type_or_implicit_basic_followed_by_id_and_dimensions_opt *node)
      override;

  virtual void visit(Specify_block *node) override;

  virtual void visit(Tk_decnumber *node) override;

  virtual void visit(Tk_decbase *node) override;

  virtual void visit(Property_implication_expr *node) override;

  virtual void visit(Bit_logic_opt *node) override;

  virtual void visit(Integer_atom_type *node) override;

  virtual void visit(Lifetime *node) override;

  virtual void visit(Any_argument_list *node) override;

  virtual void visit(Delay_value_list *node) override;

  virtual void visit(Module_port_declaration *node) override;

  virtual void visit(Jump_statement *node) override;

  virtual void visit(Delay_value *node) override;

  virtual void visit(Sequence_or_expr *node) override;

  virtual void visit(Module_attribute_foreign_opt *node) override;

  virtual void visit(Tf_port_direction_opt *node) override;

  virtual void visit(Tf_port_item_expr_opt *node) override;

  virtual void visit(Cont_assign_list *node) override;

  virtual void visit(Any_argument_list_trailing_comma *node) override;

  virtual void visit(Procedural_continuous_assignment *node) override;

  virtual void visit(Expression_or_dist *node) override;

  virtual void visit(Module_start *node) override;

  virtual void visit(Expr_primary_parens *node) override;

  virtual void visit(Open_range_list *node) override;

  virtual void visit(Unary_prefix_expr *node) override;

  virtual void visit(Delay_identifier *node) override;

  virtual void visit(List_of_identifiers_unpacked_dimensions *node) override;

  virtual void visit(Delay_scope *node) override;

  virtual void visit(Action_block *node) override;

  virtual void visit(Trailing_assign_opt *node) override;

  virtual void visit(Class_item *node) override;

  virtual void visit(Enum_name_list_trailing_comma *node) override;

  virtual void visit(Udp_port_list *node) override;

  virtual void visit(Equiv_impl_expr *node) override;

  virtual void visit(Class_new *node) override;

  virtual void visit(Port_net_type *node) override;

  virtual void visit(Unqualified_id *node) override;

  virtual void visit(Begin *node) override;

  virtual void visit(System_tf_call *node) override;

  virtual void visit(Parameter_value_byname_list_item_last *node) override;

  virtual void visit(Conditional_generate_construct *node) override;

  virtual void visit(Timescale_directive *node) override;

  virtual void visit(Port_expression *node) override;

  virtual void visit(Udp_sequ_entry_list *node) override;

  virtual void visit(Symbol_or_label *node) override;

  virtual void visit(Simple_sequence_expr *node) override;

  virtual void visit(Systemtfidentifier *node) override;

  virtual void visit(Tk_unbasednumber *node) override;

  virtual void visit(Decl_dimensions_opt *node) override;

  virtual void visit(Class_items_opt *node) override;

  virtual void visit(Enum_name *node) override;

  virtual void visit(Parameter_value_opt *node) override;

  virtual void visit(Specify_edge_path *node) override;

  virtual void visit(Implicit_class_handle *node) override;

  virtual void visit(Module_item *node) override;

  virtual void visit(Statement_item *node) override;

  virtual void visit(Type_identifier_followed_by_id *node) override;

  virtual void visit(Method_prototype *node) override;

  virtual void visit(Tf_port_item *node) override;

  virtual void visit(Block_item_or_statement_or_null_list *node) override;

  virtual void visit(Endnew_opt *node) override;

  virtual void visit(Specify_item_list_opt *node) override;

  virtual void visit(Specify_simple_path_decl *node) override;

  virtual void visit(Tk_rs_eq *node) override;

  virtual void visit(Package_import_item_list *node) override;

  virtual void visit(Udp_port_decl *node) override;

  virtual void visit(With_exprs_suffix *node) override;

  virtual void visit(Generate_region *node) override;

  virtual void visit(Call_base *node) override;

  virtual void visit(Array_locator_method *node) override;

  virtual void visit(Port_declaration_ansi *node) override;

  virtual void visit(Bitand_expr *node) override;

  virtual void visit(Range_list_in_braces *node) override;

  virtual void visit(Module_parameter_port_list_item_last *node) override;

  virtual void visit(Hex_based_number *node) override;

  virtual void visit(Hierarchy_event_identifier *node) override;

  virtual void visit(List_of_variable_decl_assignments *node) override;

  virtual void visit(Random_qualifier_opt *node) override;

  virtual void visit(Drive_strength_opt *node) override;

  virtual void visit(Tk_timeliteral *node) override;

  virtual void visit(Value_range *node) override;

  virtual void visit(Expr_mintypmax_generalized *node) override;

  virtual void visit(Polarity_operator *node) override;

  virtual void visit(Package_item *node) override;

  virtual void visit(For_initialization *node) override;

  virtual void visit(Enum_data_type *node) override;

  virtual void visit(Blocking_assignment *node) override;

  virtual void visit(Delay1 *node) override;

  virtual void visit(Based_number *node) override;

  virtual void visit(Procedural_timing_control_statement *node) override;

  virtual void visit(Block_item_decl *node) override;

  virtual void visit(Net_variable_or_decl_assigns *node) override;

  virtual void visit(Time_literal *node) override;

  virtual void visit(Function_item_data_declaration *node) override;

  virtual void visit(Decl_variable_dimension *node) override;

  virtual void visit(Tf_port_list_opt *node) override;

  virtual void visit(Endfunction_label_opt *node) override;

  virtual void visit(Qualified_id *node) override;

  virtual void visit(Immediate_assertion_statement *node) override;

  virtual void visit(Join_keyword *node) override;

  virtual void visit(Tk_bindigits *node) override;

  virtual void visit(Event_trigger *node) override;

  virtual void visit(Dynamic_array_new *node) override;

  virtual void visit(Matches_expr *node) override;

  virtual void visit(Port_reference_list *node) override;

  virtual void visit(Array_reduction_method *node) override;

  virtual void visit(Builtin_array_method *node) override;

  virtual void visit(Package_declaration *node) override;

  virtual void visit(Assignment_pattern_expression *node) override;

  virtual void visit(Drive_strength *node) override;

  virtual void visit(Port_declaration_non_ansi *node) override;

  virtual void visit(Module_parameter_port_list *node) override;

  virtual void visit(Var_type *node) override;

  virtual void visit(Parameter_opt *node) override;

  virtual void visit(Module_item_list *node) override;

  virtual void visit(Package_item_list_opt *node) override;

  virtual void
  visit(List_of_ports_or_port_declarations_item_last_ansi *node) override;

  virtual void
  visit(Data_type_or_implicit_followed_by_id_and_dimensions_opt *node) override;

  virtual void visit(Xor_expr *node) override;

  virtual void visit(Dec_based_number *node) override;

  virtual void visit(Loop_statement *node) override;

  virtual void visit(Data_declaration_or_module_instantiation *node) override;

  virtual void visit(Udp_comb_entry_list *node) override;

  virtual void visit(Bit_logic *node) override;

  virtual void visit(Reference_or_call *node) override;

  virtual void visit(Local_root *node) override;

  virtual void visit(Port_direction *node) override;

  virtual void visit(Variable_decl_assignment *node) override;

  virtual void visit(Specify_edge_path_decl *node) override;

  virtual void visit(Function_prototype *node) override;

  virtual void visit(Sequence_within_expr *node) override;

  virtual void visit(Expr_primary_no_groups *node) override;

  virtual void visit(Parameter_value_byname *node) override;

  virtual void visit(Case_any *node) override;

  virtual void visit(Spec_notifier *node) override;

  virtual void visit(Block_item_or_statement_or_null *node) override;

  virtual void visit(Specify_item *node) override;

  virtual void visit(Any_param_declaration *node) override;

  virtual void visit(Tf_port_list_trailing_comma *node) override;

  virtual void visit(Struct_union_member *node) override;

  virtual void visit(Any_port_list_positional *node) override;

  virtual void visit(Dir *node) override;

  virtual void visit(Lifetime_opt *node) override;

  virtual void visit(List_of_identifiers *node) override;

  virtual void visit(Edge_operator *node) override;

  virtual void visit(Tk_virtual_opt *node) override;

  virtual void visit(Timeunits_declaration *node) override;

  virtual void visit(Tf_item_or_statement_or_null *node) override;

  virtual void visit(Package_import_list *node) override;

  virtual void visit(Expr_primary *node) override;

  virtual void visit(Signed_unsigned_opt *node) override;

  virtual void
  visit(Non_anonymous_gate_instance_or_register_variable_list *node) override;

  virtual void visit(Udp_comb_entry *node) override;

  virtual void visit(Delay3 *node) override;

  virtual void visit(Inc_or_dec_or_primary_expr *node) override;

  virtual void visit(Procedural_assertion_statement *node) override;

  virtual void visit(Struct_union_member_list *node) override;

  virtual void visit(Comp_expr *node) override;

  virtual void visit(Postfix_expression *node) override;

  virtual void visit(Symbolidentifier *node) override;

  virtual void visit(Udp_input_sym *node) override;

  virtual void visit(Pos_neg_number *node) override;

  virtual void visit(Specify_terminal_descriptor *node) override;

  virtual void visit(Select_variable_dimension *node) override;

  virtual void visit(List_of_ports_or_port_declarations_ansi *node) override;

  virtual void visit(Generate_case_items *node) override;

  virtual void visit(Data_type_primitive_scalar *node) override;

  virtual void visit(Tf_item_or_statement_or_null_list *node) override;

  virtual void visit(Conditional_statement *node) override;

  virtual void visit(Specparam_decl *node) override;

  virtual void
  visit(List_of_ports_or_port_declarations_non_ansi *node) override;

  virtual void visit(Statement_or_null_list *node) override;

  virtual void visit(Task_declaration *node) override;

  virtual void visit(Data_declaration_base *node) override;

  virtual void visit(Any_port_list_opt *node) override;

  virtual void visit(Macronumericwidth *node) override;

  virtual void visit(Trailing_decl_assignment_opt *node) override;

  virtual void visit(Gate_instance_or_register_variable *node) override;

  virtual void visit(Bind_instantiation *node) override;

  virtual void visit(Package_import_declaration *node) override;

  virtual void visit(Module_package_import_list_opt *node) override;

  virtual void visit(Structure_or_array_pattern_expression_list *node) override;

  virtual void visit(Event_expression_list *node) override;

  virtual void visit(Tk_rss_eq *node) override;

  virtual void visit(Implements_interface_list_opt *node) override;

  virtual void visit(Delay3_opt *node) override;

  virtual void visit(Expr_mintypmax_trans_set *node) override;

  virtual void visit(Statement_or_null *node) override;

  virtual void visit(Enum_name_list *node) override;

  virtual void visit(Sequence_unary_expr *node) override;

  virtual void visit(Pp_identifier *node) override;

  virtual void visit(Shift_expr *node) override;

  virtual void visit(Oct_based_number *node) override;

  virtual void visit(Hierarchy_segment *node) override;

  virtual void visit(Nonblocking_assignment *node) override;

  virtual void visit(Expression_list_proper *node) override;

  virtual void visit(Generate_if *node) override;

  virtual void visit(Function_item *node) override;

  virtual void visit(Scope_prefix *node) override;

  virtual void visit(Primitive_gate_instance_list *node) override;

  virtual void visit(Simple_immediate_assertion_statement *node) override;

  virtual void visit(Description_list *node) override;

  virtual void visit(Dr_strength0 *node) override;

  virtual void visit(Unique_priority_opt *node) override;

  virtual void visit(Specparam *node) override;

  virtual void visit(Port_expression_opt *node) override;

  virtual void visit(Cond_expr *node) override;

  virtual void visit(Tk_reg_opt *node) override;

  virtual void visit(Logor_expr *node) override;

  virtual void visit(Delay3_or_drive_opt *node) override;

  virtual void visit(Tf_item_or_statement_or_null_list_opt *node) override;

  virtual void visit(Net_decl_assign *node) override;

  virtual void visit(Always_any *node) override;

  virtual void visit(List_of_tf_variable_identifiers *node) override;

  virtual void visit(Var_or_net_type_opt *node) override;

  virtual void visit(Tf_port_list_item_last *node) override;

  virtual void visit(Task_declaration_id *node) override;

  virtual void visit(Instantiation_base *node) override;

  virtual void visit(Sequence_repetition_expr *node) override;

  virtual void visit(Tk_hexdigits *node) override;

  virtual void
  visit(Non_anonymous_gate_instance_or_register_variable *node) override;

  virtual void visit(Localparam_assign *node) override;

  virtual void visit(Class_items *node) override;

  virtual void visit(Expression_in_parens *node) override;

  virtual void
  visit(List_of_ports_or_port_declarations_trailing_comma_ansi *node) override;

  virtual void visit(Port_reference *node) override;

  virtual void visit(Dist_opt *node) override;

  virtual void visit(Caseeq_expr *node) override;

  virtual void visit(Generate_block *node) override;

  virtual void
  visit(List_of_ports_or_port_declarations_item_last_non_ansi *node) override;

  virtual void visit(Any_argument_list_item_last *node) override;

  virtual void visit(Gate_instantiation *node) override;

  virtual void visit(Casting_type *node) override;

  virtual void visit(Expr_mintypmax *node) override;

  virtual void visit(Continuous_assign *node) override;

  virtual void visit(Parameter_assign *node) override;

  virtual void visit(Delay_value_simple *node) override;

  virtual void visit(Switchtype *node) override;

  virtual void visit(Package_or_generate_item_declaration *node) override;

  virtual void visit(Bin_based_number *node) override;

  virtual void visit(Loop_generate_construct *node) override;

  virtual void visit(Parameter_override *node) override;

  virtual void visit(Udp_primitive *node) override;

  virtual void visit(Parameter_expr *node) override;

  virtual void visit(Repeat_control *node) override;

  virtual void visit(Packed_signing_opt *node) override;

  virtual void visit(Expression_or_null_list_opt *node) override;

  virtual void visit(Enum_name_list_item_last *node) override;

  virtual void visit(Macro_formals_list_opt *node) override;

  virtual void visit(Spec_notifier_opt *node) override;

  virtual void visit(Hierarchy_extension *node) override;

  virtual void visit(Generate_item_list *node) override;

  virtual void visit(Data_declaration_modifiers_opt *node) override;

  virtual void visit(Sequence_throughout_expr *node) override;

  virtual void visit(Property_expr_or_assignment_list *node) override;

  virtual void visit(Bitor_expr *node) override;

  virtual void visit(Tf_port_list *node) override;

  virtual void visit(Any_port_list_trailing_comma_named *node) override;

  virtual void visit(Function_return_type_and_id *node) override;

  virtual void visit(Statement *node) override;

  virtual void visit(Dr_strength1 *node) override;

  virtual void visit(Assign_modify_statement *node) override;

  virtual void visit(Udp_port_decls *node) override;

  virtual void visit(Integer_vector_type *node) override;

  virtual void visit(Assignment_pattern *node) override;

  virtual void visit(Class_constructor *node) override;

  virtual void visit(Module_parameter_port *node) override;

  virtual void visit(Module_or_generate_item_declaration *node) override;

  virtual void visit(Final_construct *node) override;

  virtual void visit(Member_name *node) override;

  virtual void visit(Class_declaration *node) override;

  virtual void visit(Package_import_item *node) override;

  virtual void visit(Signing *node) override;

  virtual void visit(Class_constructor_prototype *node) override;

  virtual void visit(Generate_case_item *node) override;

  virtual void visit(Data_declaration *node) override;

  virtual void visit(Expression *node) override;

  virtual void visit(Cont_assign *node) override;

  virtual void visit(Delay_or_event_control_opt *node) override;

  virtual void visit(Bind_directive *node) override;

  virtual void visit(Misc_directive *node) override;

  virtual void visit(Udp_initial_expr_opt *node) override;

  virtual void visit(Description *node) override;

  virtual void visit(Data_type_base *node) override;

  virtual void visit(Trailing_assign *node) override;

  virtual void visit(Module_end *node) override;

  virtual void visit(Wait_statement *node) override;

  virtual void visit(Package_item_list *node) override;

  virtual void visit(Case_items *node) override;

  virtual void visit(Statement_or_null_list_opt *node) override;

  virtual void visit(Port_named *node) override;

  virtual void visit(Udp_output_sym *node) override;

  virtual void visit(Assignment_statement_no_expr *node) override;

  virtual void visit(Any_port_list_item_last_positional *node) override;

  virtual void visit(Module_item_list_opt *node) override;

  virtual void visit(Sequence_and_expr *node) override;

  virtual void visit(Data_type *node) override;

  virtual void visit(Argument_list_opt *node) override;

  virtual void visit(For_step_opt *node) override;

  virtual void visit(Sequence_intersect_expr *node) override;

  virtual void visit(Function_declaration *node) override;

  virtual void visit(Net_type_or_none *node) override;

  virtual void visit(Class_declaration_extends_opt *node) override;

  virtual void visit(Boolean_abbrev_opt *node) override;

  virtual void visit(Specify_path_identifiers *node) override;

  virtual void visit(Tf_port_direction *node) override;

  virtual void visit(Tk_decdigits *node) override;

  virtual void visit(End *node) override;

  virtual void visit(Net_declaration *node) override;

  virtual void visit(Tk_tagged_opt *node) override;

  virtual void visit(Tk_xzdigits *node) override;

  virtual void visit(Gatetype *node) override;

  virtual void visit(Preprocess_include_argument *node) override;

  virtual void visit(Macro_formals_list *node) override;

  virtual void visit(Const_opt *node) override;

  virtual void visit(Logand_expr *node) override;

  virtual void visit(Event_expression *node) override;

  virtual void visit(Udp_entry_list *node) override;

  virtual void visit(Preprocessor_action *node) override;

  virtual void visit(Tf_port_declaration *node) override;

  virtual void visit(Udp_init_opt *node) override;

  virtual void
  visit(Type_identifier_or_implicit_followed_by_id_and_dimensions_opt *node)
      override;

  virtual void visit(Source_text *node) override;

  virtual void visit(Defparam_assign *node) override;

  virtual void visit(Decl_dimensions *node) override;

  virtual void visit(Constant_dec_number *node) override;

  virtual void visit(Case_statement *node) override;

  virtual void visit(Assignment_statement *node) override;

  virtual void visit(Dpi_import_property_opt *node) override;

  virtual void visit(Dpi_spec_string *node) override;

  virtual void visit(Trailing_decl_assignment *node) override;

  virtual void visit(Always_construct *node) override;

  virtual void visit(Genvar_opt *node) override;

  virtual void visit(Any_port_list_named *node) override;

  virtual void visit(Subroutine_call *node) override;

  virtual void visit(Property_expr_or_assignment *node) override;

  virtual void visit(Any_argument *node) override;

  virtual void visit(Module_or_interface_declaration *node) override;

  virtual void visit(Expression_opt *node) override;

  virtual void visit(Gate_instance_or_register_variable_list *node) override;

  virtual void visit(Tk_evalstringliteral *node) override;

  virtual void visit(Delay_or_event_control *node) override;

  virtual void visit(Udp_input_list *node) override;

  virtual void visit(Parameter_value_byname_list *node) override;

  virtual void visit(Module_port_list_opt *node) override;

  virtual void visit(List_of_ports_or_port_declarations_opt *node) override;

  virtual void visit(Any_port_list_trailing_comma_positional *node) override;

  virtual void visit(Block_item_or_statement_or_null_list_opt *node) override;

  virtual void visit(Genvar_declaration *node) override;

  virtual void visit(Number *node) override;

  virtual void visit(Specify_item_list *node) override;

  virtual void visit(Tk_ls_eq *node) override;

  virtual void visit(Tf_variable_identifier *node) override;

  virtual void visit(Initial_construct *node) override;

  virtual void visit(Localparam_assign_list *node) override;

  virtual void visit(Disable_statement *node) override;

  virtual void visit(List_of_module_item_identifiers *node) override;

  virtual void visit(Any_port_list_item_last_named *node) override;

  virtual void visit(Net_variable *node) override;

  virtual void visit(Parameter_expr_list *node) override;

  virtual void visit(Specparam_declaration *node) override;

  virtual void visit(Deferred_immediate_assertion_statement *node) override;

  virtual void visit(Slice_size_opt *node) override;

  virtual void visit(Concurrent_assertion_item *node) override;

  virtual void visit(Clocking_item_list_opt *node) override;

  virtual void visit(Cycle_delay *node) override;

  virtual void visit(Macroiditem *node) override;

  virtual void visit(Assume_property_statement *node) override;

  virtual void visit(Pull01 *node) override;

  virtual void visit(Preprocessor_directive *node) override;

  virtual void visit(Module_item_directive *node) override;

  virtual void visit(Assert_property_statement *node) override;

  virtual void visit(Scope_or_if_res *node) override;

  virtual void visit(Task_prototype *node) override;

  virtual void visit(Clocking_declaration *node) override;

  virtual void visit(Block_identifier_opt *node) override;

  virtual void visit(Macroidentifier *node) override;

  virtual void visit(Property_spec_disable_iff_opt *node) override;

  virtual void visit(Macrogenericitem *node) override;

  virtual void visit(Module_block *node) override;

  virtual void visit(Stream_expression *node) override;

  virtual void visit(Final_or_zero *node) override;

  virtual void visit(Tk_edge_descriptor *node) override;

  virtual void visit(
      Method_property_qualifier_list_not_starting_with_virtual *node) override;

  virtual void visit(Identifier_opt *node) override;

  virtual void
  visit(Module_parameter_port_list_preprocessor_last *node) override;

  virtual void visit(Type_assignment *node) override;

  virtual void visit(Type_assignment_list *node) override;

  virtual void visit(Method_qualifier_list_opt *node) override;

  virtual void visit(Stream_operator *node) override;

  virtual void visit(Assertion_item *node) override;

  virtual void visit(Property_spec *node) override;

  virtual void visit(Streaming_concatenation *node) override;

  virtual void visit(Edge_descriptor_list *node) override;

  virtual void visit(Property_qualifier *node) override;

  virtual void visit(Event_control_opt *node) override;

  virtual void visit(Class_item_qualifier *node) override;

  virtual void visit(Concurrent_assertion_statement *node) override;

  virtual void visit(Cover_property_statement *node) override;

  virtual void visit(Stream_expression_list *node) override;

  virtual void visit(Class_item_qualifier_list_opt *node) override;
<<<<<<< HEAD
=======

  virtual void visit(Assertion_item_declaration *node) override;

  virtual void visit(Boolean_abbrev *node) override;

  virtual void visit(Cycle_delay_range *node) override;

  virtual void visit(Property_operator *node) override;

  virtual void visit(Property_spec_disable_iff *node) override;

  virtual void visit(Config_declaration *node) override;

  virtual void visit(With_constraint_block_opt *node) override;

  virtual void visit(Random_qualifier *node) override;

  virtual void visit(Bind_target_instance_list *node) override;

  virtual void visit(Hierarchy_or_call_extension *node) override;

  virtual void visit(Clocking_item_list *node) override;

  virtual void visit(Modport_declaration *node) override;

  virtual void visit(Class_constraint *node) override;

  virtual void visit(Net_alias *node) override;

  virtual void visit(Type_reference *node) override;

  virtual void visit(Method_qualifier_list *node) override;

  virtual void visit(Interface_type *node) override;

  virtual void visit(Package_export_declaration *node) override;

  virtual void visit(Interface_opt *node) override;

  virtual void visit(Data_type_or_implicit_basic_followed_by_id *node) override;

  virtual void visit(Coverage_spec_or_option_list_opt *node) override;

  virtual void visit(Modport_item_list *node) override;

  virtual void visit(Expect_property_statement *node) override;

  virtual void visit(Lib_cell_identifiers_opt *node) override;

  virtual void visit(Sequence_port_list_in_parens_opt *node) override;

  virtual void visit(Clocking_direction *node) override;

  virtual void visit(Goto_repetition *node) override;

  virtual void visit(Constraint_block_item *node) override;

  virtual void visit(Assertion_variable_declaration *node) override;

  virtual void visit(TK_static_opt *node) override;

  virtual void visit(Design_statement *node) override;

  virtual void visit(Sequence_declaration *node) override;

  virtual void visit(Clocking_item *node) override;

  virtual void visit(Property_port_item *node) override;

  virtual void visit(List_of_config_rule_statements *node) override;

  virtual void visit(Cycle_range *node) override;

  virtual void visit(Bind_target_instance *node) override;

  virtual void visit(Lib_cell_id *node) override;

  virtual void visit(Property_declaration *node) override;

  virtual void visit(Property_formal_type_followed_by_id *node) override;

  virtual void visit(Modport_simple_ports_declaration_last *node) override;

  virtual void visit(Covergroup_declaration *node) override;

  virtual void visit(Coverage_spec *node) override;

  virtual void visit(Consecutive_repetition *node) override;

  virtual void visit(List_of_libraries_opt *node) override;

  virtual void visit(Identifier_list_in_parens_opt *node) override;

  virtual void visit(List_of_clocking_decl_assign *node) override;

  virtual void visit(Coverage_event *node) override;

  virtual void visit(Config_rule_statement *node) override;

  virtual void
  visit(Type_identifier_or_implicit_basic_followed_by_id *node) override;

  virtual void visit(Assertion_variable_declaration_list *node) override;

  virtual void visit(Constraint_expression_no_preprocessor *node) override;

  virtual void visit(Clocking_decl_assign *node) override;

  virtual void visit(With_constraint_block *node) override;

  virtual void visit(Optional_semicolon *node) override;

  virtual void visit(Property_port_list_in_parens_opt *node) override;

  virtual void visit(Modport_simple_ports_declaration_begin *node) override;

  virtual void visit(Modport_simple_port *node) override;

  virtual void visit(Clocking_skew_opt *node) override;

  virtual void visit(Implication_operator *node) override;

  virtual void visit(Net_alias_assign_lvalue_list *node) override;

  virtual void visit(Nonconsecutive_repetition *node) override;

  virtual void visit(Bins_or_options_list_opt *node) override;

  virtual void visit(Sequence_port_list_opt *node) override;

  virtual void visit(Property_port_modifiers_opt *node) override;

  virtual void visit(Liblist_clause *node) override;

  virtual void visit(Constraint_declaration *node) override;

  virtual void visit(Property_actual_arg_opt *node) override;

  virtual void visit(List_of_config_rule_statements_opt *node) override;

  virtual void visit(Modport_ports_list *node) override;

  virtual void visit(Cover_point *node) override;

  virtual void visit(Modport_item *node) override;

  virtual void visit(Constraint_block_item_list_opt *node) override;

  virtual void visit(Lib_cell_identifiers *node) override;

  virtual void visit(Property_port_list *node) override;

  virtual void visit(List_of_libraries *node) override;

  virtual void visit(Constraint_block_item_list *node) override;

  virtual void visit(Coverage_spec_or_option_list *node) override;

  virtual void visit(Constraint_block *node) override;

  virtual void visit(Coverage_event_opt *node) override;

  virtual void visit(Cycle_range_or_expr *node) override;

  virtual void visit(Coverage_spec_or_option *node) override;

  virtual void visit(Method_qualifier *node) override;

>>>>>>> 248902f3
  virtual void visit(Tk_static_opt *node) override;
};

#endif<|MERGE_RESOLUTION|>--- conflicted
+++ resolved
@@ -1045,8 +1045,6 @@
   virtual void visit(Stream_expression_list *node) override;
 
   virtual void visit(Class_item_qualifier_list_opt *node) override;
-<<<<<<< HEAD
-=======
 
   virtual void visit(Assertion_item_declaration *node) override;
 
@@ -1215,7 +1213,6 @@
 
   virtual void visit(Method_qualifier *node) override;
 
->>>>>>> 248902f3
   virtual void visit(Tk_static_opt *node) override;
 };
 
