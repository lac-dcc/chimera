--- conflicted
+++ resolved
@@ -2037,9 +2037,6 @@
   defaultVisitor(node);
 };
 
-<<<<<<< HEAD
-void LivenessVisitor::visit(Tk_static_opt *node){
-=======
 void LivenessVisitor::visit(Assertion_item_declaration *node) {
   defaultVisitor(node);
 };
@@ -2309,6 +2306,5 @@
   defaultVisitor(node);
 };
 void LivenessVisitor::visit(Tk_static_opt *node) {
->>>>>>> 248902f3
   defaultVisitor(node);
 }