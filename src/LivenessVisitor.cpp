#include "LivenessVisitor.h"

void LivenessVisitor::defaultVisitor(Node *node) {
  for (auto &c : node->getChildren()) {
    applyVisit(c.get());
  }
};

// should be called by label_opt node
// returns the label string referent to that label node
static std::string getLabel(Node *head) {
  if (head->type != NodeType::LABEL_OPT)
    return NULL;

  return head->getChildren()[1]
      ->getChildren()[0]
      ->getChildren()[0]
      ->getElement(); // label_opt -> symbol_or_label -> GenericIdentifier ->
                      // value
}

static std::string getScope(std::vector<std::string> &labelContext) {
  std::string scope = "";

  for (auto const &s : labelContext) {
    scope += s + ".";
  }
  return scope;
}

void LivenessVisitor::startNewScope() {
  scopeLimit.push(identifiersInScope.size());
}

void LivenessVisitor::finishScope() {
  while (!scopeLimit.empty() && identifiersInScope.size() > scopeLimit.top()) {

    identifiersInScope.pop_back();
  }

  if (!scopeLimit.empty())
    scopeLimit.pop();
}

void LivenessVisitor::visit(Terminal *node) {
  defaultVisitor(node);
}

void LivenessVisitor::visit(Module_item *node) {
  defaultVisitor(node);
  ProgramPoint pp;
  pp.programPoint = node;
  pp.liveness = std::set<std::string>(identifiersInScope.begin(),
                                      identifiersInScope.end());

  pp.scope = getScope(labelContext);

  programPoints.push_back(std::move(pp));
};

void LivenessVisitor::visit(Genericidentifier *node) {
  if (node->getChildren()[0]->type != NodeType::KEYWORDIDENTIFIER &&
      node->getChildren()[0]->getElement().find("id") != std::string::npos &&
      node->getChildren()[0]->getElement().size() > 2 &&
      node->getChildren()[0]->getElement()[1] !=
          '_') { //"_" means excluded identifier
    identifiersInScope.push_back(node->getChildren()[0]->getElement());
  }
}

void LivenessVisitor::visit(Node *node) {
  defaultVisitor(node);
};

void LivenessVisitor::visit(Sequence_delay_range_expr *node) {
  defaultVisitor(node);
};

void LivenessVisitor::visit(Port *node) {
  defaultVisitor(node);
};

void LivenessVisitor::visit(Specify_simple_path *node) {
  defaultVisitor(node);
};

void LivenessVisitor::visit(Event_control *node) {
  defaultVisitor(node);
};

void LivenessVisitor::visit(String_literal *node) {
  defaultVisitor(node);
};

void LivenessVisitor::visit(Charge_strength_opt *node) {
  defaultVisitor(node);
};

void LivenessVisitor::visit(Dpi_import_export *node) {
  defaultVisitor(node);
};

void LivenessVisitor::visit(For_initialization_opt *node) {
  defaultVisitor(node);
};

void LivenessVisitor::visit(List_of_port_identifiers *node) {
  defaultVisitor(node);
};

void LivenessVisitor::visit(Non_integer_type *node) {
  defaultVisitor(node);
};

void LivenessVisitor::visit(Parameter_value_ranges_opt *node) {
  defaultVisitor(node);
};

void LivenessVisitor::visit(Package_item_no_pp *node) {
  defaultVisitor(node);
};

void LivenessVisitor::visit(Sequence_delay_repetition_list *node) {
  defaultVisitor(node);
};

void LivenessVisitor::visit(Add_expr *node) {
  defaultVisitor(node);
};

void LivenessVisitor::visit(Dpi_import_item *node) {
  defaultVisitor(node);
};

void LivenessVisitor::visit(Tk_realtime *node) {
  defaultVisitor(node);
};

void LivenessVisitor::visit(Case_item *node) {
  defaultVisitor(node);
};

void LivenessVisitor::visit(Property_if_else_expr *node) {
  defaultVisitor(node);
};

void LivenessVisitor::visit(Non_anonymous_instantiation_base *node) {
  defaultVisitor(node);
};

void LivenessVisitor::visit(Unary_expr *node) {
  defaultVisitor(node);
};

void LivenessVisitor::visit(Unary_op *node) {
  defaultVisitor(node);
};

void LivenessVisitor::visit(Class_id *node) {
  defaultVisitor(node);
};

void LivenessVisitor::visit(Reference *node) {
  defaultVisitor(node);
};

void LivenessVisitor::visit(Cast *node) {
  defaultVisitor(node);
};

void LivenessVisitor::visit(Tf_variable_identifier_first *node) {
  defaultVisitor(node);
};

void LivenessVisitor::visit(
    Type_identifier_or_implicit_basic_followed_by_id_and_dimensions_opt *node) {
  defaultVisitor(node);
};

void LivenessVisitor::visit(Type_or_id_root *node) {
  defaultVisitor(node);
};

void LivenessVisitor::visit(Module_or_generate_item *node) {
  defaultVisitor(node);
};

void LivenessVisitor::visit(Module_parameter_port_list_trailing_comma *node) {
  defaultVisitor(node);
};

void LivenessVisitor::visit(Instantiation_type *node) {
  defaultVisitor(node);
};

void LivenessVisitor::visit(Parameters *node) {
  defaultVisitor(node);
};

void LivenessVisitor::visit(Reference_or_call_base *node) {
  defaultVisitor(node);
};

void LivenessVisitor::visit(
    Param_type_followed_by_id_and_dimensions_opt *node) {
  defaultVisitor(node);
};

void LivenessVisitor::visit(Structure_or_array_pattern_key *node) {
  defaultVisitor(node);
};

void LivenessVisitor::visit(Parameter_assign_list *node) {
  defaultVisitor(node);
};

void LivenessVisitor::visit(Defparam_assign_list *node) {
  defaultVisitor(node);
};

void LivenessVisitor::visit(Generate_item_list_opt *node) {
  defaultVisitor(node);
};

void LivenessVisitor::visit(Tk_octdigits *node) {
  defaultVisitor(node);
};

void LivenessVisitor::visit(Sequence_expr_primary *node) {
  defaultVisitor(node);
};

void LivenessVisitor::visit(Lpvalue *node) {
  defaultVisitor(node);
};

void LivenessVisitor::visit(Label_opt *node) {
  if (node->getChildren().size() > 1) {
    labelContext.push_back(getLabel(node));
  }
};

void LivenessVisitor::visit(Escapedidentifier *node) {
  defaultVisitor(node);
};

void LivenessVisitor::visit(Generate_item *node) {
  defaultVisitor(node);
};

void LivenessVisitor::visit(Data_type_primitive *node) {
  defaultVisitor(node);
};

void LivenessVisitor::visit(Spec_reference_event *node) {
  defaultVisitor(node);
};

void LivenessVisitor::visit(Udp_input_declaration_list *node) {
  defaultVisitor(node);
};

void LivenessVisitor::visit(Non_port_module_item *node) {
  defaultVisitor(node);
};

void LivenessVisitor::visit(
    List_of_ports_or_port_declarations_trailing_comma_non_ansi *node) {
  defaultVisitor(node);
};

void LivenessVisitor::visit(Module_parameter_port_list_opt *node) {
  defaultVisitor(node);
};

void LivenessVisitor::visit(Property_prefix_expr *node) {
  defaultVisitor(node);
};

void LivenessVisitor::visit(Expr_primary_braces *node) {
  defaultVisitor(node);
};

void LivenessVisitor::visit(Pow_expr *node) {
  defaultVisitor(node);
};

void LivenessVisitor::visit(For_init_decl_or_assign *node) {
  defaultVisitor(node);
};

void LivenessVisitor::visit(Udp_initial *node) {
  defaultVisitor(node);
};

void LivenessVisitor::visit(Tf_port_list_paren_opt *node) {
  defaultVisitor(node);
};

void LivenessVisitor::visit(Struct_data_type *node) {
  defaultVisitor(node);
};

void LivenessVisitor::visit(Udp_sequ_entry *node) {
  defaultVisitor(node);
};

void LivenessVisitor::visit(Net_variable_or_decl_assign *node) {
  defaultVisitor(node);
};

void LivenessVisitor::visit(Parameter_value_byname_list_trailing_comma *node) {
  defaultVisitor(node);
};

void LivenessVisitor::visit(Inc_or_dec_expression *node) {
  defaultVisitor(node);
};

void LivenessVisitor::visit(Net_type *node) {
  defaultVisitor(node);
};

void LivenessVisitor::visit(Select_dimensions_opt *node) {
  defaultVisitor(node);
};

void LivenessVisitor::visit(Spec_polarity *node) {
  defaultVisitor(node);
};

void LivenessVisitor::visit(Macro_formal_parameter *node) {
  defaultVisitor(node);
};

void LivenessVisitor::visit(Structure_or_array_pattern_expression *node) {
  defaultVisitor(node);
};

void LivenessVisitor::visit(For_step *node) {
  defaultVisitor(node);
};

void LivenessVisitor::visit(Specparam_list *node) {
  defaultVisitor(node);
};

void LivenessVisitor::visit(Tk_binbase *node) {
  defaultVisitor(node);
};

void LivenessVisitor::visit(Tk_stringliteral *node) {
  defaultVisitor(node);
};

void LivenessVisitor::visit(Var_opt *node) {
  defaultVisitor(node);
};

void LivenessVisitor::visit(Identifier_optional_unpacked_dimensions *node) {
  defaultVisitor(node);
};

void LivenessVisitor::visit(Function_item_list *node) {
  defaultVisitor(node);
};

void LivenessVisitor::visit(Type_declaration *node) {
  defaultVisitor(node);
};

void LivenessVisitor::visit(Udp_body *node) {
  defaultVisitor(node);
};

void LivenessVisitor::visit(Mul_expr *node) {
  defaultVisitor(node);
};

void LivenessVisitor::visit(Par_block *node) {
  defaultVisitor(node);
};

void LivenessVisitor::visit(Keywordidentifier *node) {
  defaultVisitor(node);
};

void LivenessVisitor::visit(Logeq_expr *node) {
  defaultVisitor(node);
};

void LivenessVisitor::visit(Module_common_item *node) {
  defaultVisitor(node);
};

void LivenessVisitor::visit(Primitive_gate_instance *node) {
  defaultVisitor(node);
};

void LivenessVisitor::visit(Data_type_or_implicit *node) {
  defaultVisitor(node);
};

void LivenessVisitor::visit(Tk_octbase *node) {
  defaultVisitor(node);
};

void LivenessVisitor::visit(Sequence_expr *node) {
  defaultVisitor(node);
};

void LivenessVisitor::visit(Tk_hexbase *node) {
  defaultVisitor(node);
};

void LivenessVisitor::visit(Property_expr *node) {
  defaultVisitor(node);
};

void LivenessVisitor::visit(Seq_block *node) {
  defaultVisitor(node);
};

void LivenessVisitor::visit(Task_item *node) {
  defaultVisitor(node);
};

void LivenessVisitor::visit(
    Data_type_or_implicit_basic_followed_by_id_and_dimensions_opt *node) {
  defaultVisitor(node);
};

void LivenessVisitor::visit(Specify_block *node) {
  defaultVisitor(node);
};

void LivenessVisitor::visit(Tk_decnumber *node) {
  defaultVisitor(node);
};

void LivenessVisitor::visit(Tk_decbase *node) {
  defaultVisitor(node);
};

void LivenessVisitor::visit(Property_implication_expr *node) {
  defaultVisitor(node);
};

void LivenessVisitor::visit(Bit_logic_opt *node) {
  defaultVisitor(node);
};

void LivenessVisitor::visit(Integer_atom_type *node) {
  defaultVisitor(node);
};

void LivenessVisitor::visit(Lifetime *node) {
  defaultVisitor(node);
};

void LivenessVisitor::visit(Any_argument_list *node) {
  defaultVisitor(node);
};

void LivenessVisitor::visit(Delay_value_list *node) {
  defaultVisitor(node);
};

void LivenessVisitor::visit(Module_port_declaration *node) {
  defaultVisitor(node);
};

void LivenessVisitor::visit(Jump_statement *node) {
  defaultVisitor(node);
};

void LivenessVisitor::visit(Delay_value *node) {
  defaultVisitor(node);
};

void LivenessVisitor::visit(Sequence_or_expr *node) {
  defaultVisitor(node);
};

void LivenessVisitor::visit(Module_attribute_foreign_opt *node) {
  defaultVisitor(node);
};

void LivenessVisitor::visit(Tf_port_direction_opt *node) {
  defaultVisitor(node);
};

void LivenessVisitor::visit(Tf_port_item_expr_opt *node) {
  defaultVisitor(node);
};

void LivenessVisitor::visit(Cont_assign_list *node) {
  defaultVisitor(node);
};

void LivenessVisitor::visit(Any_argument_list_trailing_comma *node) {
  defaultVisitor(node);
};

void LivenessVisitor::visit(Procedural_continuous_assignment *node) {
  defaultVisitor(node);
};

void LivenessVisitor::visit(Expression_or_dist *node) {
  defaultVisitor(node);
};

void LivenessVisitor::visit(Module_start *node) {
  defaultVisitor(node);
};

void LivenessVisitor::visit(Expr_primary_parens *node) {
  defaultVisitor(node);
};

void LivenessVisitor::visit(Open_range_list *node) {
  defaultVisitor(node);
};

void LivenessVisitor::visit(Unary_prefix_expr *node) {
  defaultVisitor(node);
};

void LivenessVisitor::visit(Delay_identifier *node) {
  defaultVisitor(node);
};

void LivenessVisitor::visit(List_of_identifiers_unpacked_dimensions *node) {
  defaultVisitor(node);
};

void LivenessVisitor::visit(Delay_scope *node) {
  defaultVisitor(node);
};

void LivenessVisitor::visit(Action_block *node) {
  defaultVisitor(node);
};

void LivenessVisitor::visit(Trailing_assign_opt *node) {
  defaultVisitor(node);
};

void LivenessVisitor::visit(Class_item *node) {
  defaultVisitor(node);
};

void LivenessVisitor::visit(Enum_name_list_trailing_comma *node) {
  defaultVisitor(node);
};

void LivenessVisitor::visit(Udp_port_list *node) {
  defaultVisitor(node);
};

void LivenessVisitor::visit(Equiv_impl_expr *node) {
  defaultVisitor(node);
};

void LivenessVisitor::visit(Class_new *node) {
  defaultVisitor(node);
};

void LivenessVisitor::visit(Port_net_type *node) {
  defaultVisitor(node);
};

void LivenessVisitor::visit(Unqualified_id *node) {
  defaultVisitor(node);
};

void LivenessVisitor::visit(Begin *node) {
  startNewScope();
  defaultVisitor(node);
};

void LivenessVisitor::visit(System_tf_call *node) {
  defaultVisitor(node);
};

void LivenessVisitor::visit(Parameter_value_byname_list_item_last *node) {
  defaultVisitor(node);
};

void LivenessVisitor::visit(Conditional_generate_construct *node) {
  defaultVisitor(node);
};

void LivenessVisitor::visit(Timescale_directive *node) {
  defaultVisitor(node);
};

void LivenessVisitor::visit(Port_expression *node) {
  defaultVisitor(node);
};

void LivenessVisitor::visit(Udp_sequ_entry_list *node) {
  defaultVisitor(node);
};

void LivenessVisitor::visit(Symbol_or_label *node) {
  defaultVisitor(node);
};

void LivenessVisitor::visit(Simple_sequence_expr *node) {
  defaultVisitor(node);
};

void LivenessVisitor::visit(Systemtfidentifier *node) {
  defaultVisitor(node);
};

void LivenessVisitor::visit(Tk_unbasednumber *node) {
  defaultVisitor(node);
};

void LivenessVisitor::visit(Decl_dimensions_opt *){};

void LivenessVisitor::visit(Class_items_opt *node) {
  defaultVisitor(node);
};

void LivenessVisitor::visit(Enum_name *node) {
  defaultVisitor(node);
};

void LivenessVisitor::visit(Parameter_value_opt *node) {
  defaultVisitor(node);
};

void LivenessVisitor::visit(Specify_edge_path *node) {
  defaultVisitor(node);
};

void LivenessVisitor::visit(Implicit_class_handle *node) {
  defaultVisitor(node);
};

void LivenessVisitor::visit(Statement_item *node) {
  defaultVisitor(node);
};

void LivenessVisitor::visit(Type_identifier_followed_by_id *node) {
  defaultVisitor(node);
};

void LivenessVisitor::visit(Method_prototype *node) {
  defaultVisitor(node);
};

void LivenessVisitor::visit(Tf_port_item *node) {
  defaultVisitor(node);
};

void LivenessVisitor::visit(Block_item_or_statement_or_null_list *node) {
  defaultVisitor(node);
};

void LivenessVisitor::visit(Endnew_opt *node) {
  defaultVisitor(node);
};

void LivenessVisitor::visit(Specify_item_list_opt *node) {
  defaultVisitor(node);
};

void LivenessVisitor::visit(Specify_simple_path_decl *node) {
  defaultVisitor(node);
};

void LivenessVisitor::visit(Tk_rs_eq *node) {
  defaultVisitor(node);
};

void LivenessVisitor::visit(Package_import_item_list *node) {
  defaultVisitor(node);
};

void LivenessVisitor::visit(Udp_port_decl *node) {
  defaultVisitor(node);
};

void LivenessVisitor::visit(With_exprs_suffix *node) {
  defaultVisitor(node);
};

void LivenessVisitor::visit(Generate_region *node) {
  defaultVisitor(node);
};

void LivenessVisitor::visit(Call_base *node) {
  defaultVisitor(node);
};

void LivenessVisitor::visit(Array_locator_method *node) {
  defaultVisitor(node);
};

void LivenessVisitor::visit(Port_declaration_ansi *node) {
  defaultVisitor(node);
};

void LivenessVisitor::visit(Bitand_expr *node) {
  defaultVisitor(node);
};

void LivenessVisitor::visit(Range_list_in_braces *node) {
  defaultVisitor(node);
};

void LivenessVisitor::visit(Module_parameter_port_list_item_last *node) {
  defaultVisitor(node);
};

void LivenessVisitor::visit(Hex_based_number *node) {
  defaultVisitor(node);
};

void LivenessVisitor::visit(Hierarchy_event_identifier *node) {
  defaultVisitor(node);
};

void LivenessVisitor::visit(List_of_variable_decl_assignments *node) {
  defaultVisitor(node);
};

void LivenessVisitor::visit(Random_qualifier_opt *node) {
  defaultVisitor(node);
};

void LivenessVisitor::visit(Drive_strength_opt *node) {
  defaultVisitor(node);
};

void LivenessVisitor::visit(Tk_timeliteral *node) {
  defaultVisitor(node);
};

void LivenessVisitor::visit(Value_range *node) {
  defaultVisitor(node);
};

void LivenessVisitor::visit(Expr_mintypmax_generalized *node) {
  defaultVisitor(node);
};

void LivenessVisitor::visit(Polarity_operator *node) {
  defaultVisitor(node);
};

void LivenessVisitor::visit(Package_item *node) {
  defaultVisitor(node);
};

void LivenessVisitor::visit(For_initialization *node) {
  defaultVisitor(node);
};

void LivenessVisitor::visit(Enum_data_type *node) {
  defaultVisitor(node);
};

void LivenessVisitor::visit(Blocking_assignment *node) {
  defaultVisitor(node);
};

void LivenessVisitor::visit(Delay1 *node) {
  defaultVisitor(node);
};

void LivenessVisitor::visit(Based_number *node) {
  defaultVisitor(node);
};

void LivenessVisitor::visit(Procedural_timing_control_statement *node) {
  defaultVisitor(node);
};

void LivenessVisitor::visit(Block_item_decl *node) {
  defaultVisitor(node);
};

void LivenessVisitor::visit(Net_variable_or_decl_assigns *node) {
  defaultVisitor(node);
};

void LivenessVisitor::visit(Time_literal *node) {
  defaultVisitor(node);
};

void LivenessVisitor::visit(Function_item_data_declaration *node) {
  defaultVisitor(node);
};

void LivenessVisitor::visit(Decl_variable_dimension *node) {
  defaultVisitor(node);
};

void LivenessVisitor::visit(Tf_port_list_opt *node) {
  defaultVisitor(node);
};

void LivenessVisitor::visit(Endfunction_label_opt *node) {
  defaultVisitor(node);
};

void LivenessVisitor::visit(Qualified_id *node) {
  defaultVisitor(node);
};

void LivenessVisitor::visit(Immediate_assertion_statement *node) {
  defaultVisitor(node);
};

void LivenessVisitor::visit(Join_keyword *node) {
  defaultVisitor(node);
};

void LivenessVisitor::visit(Tk_bindigits *node) {
  defaultVisitor(node);
};

void LivenessVisitor::visit(Event_trigger *node) {
  defaultVisitor(node);
};

void LivenessVisitor::visit(Dynamic_array_new *node) {
  defaultVisitor(node);
};

void LivenessVisitor::visit(Matches_expr *node) {
  defaultVisitor(node);
};

void LivenessVisitor::visit(Port_reference_list *node) {
  defaultVisitor(node);
};

void LivenessVisitor::visit(Array_reduction_method *node) {
  defaultVisitor(node);
};

void LivenessVisitor::visit(Builtin_array_method *node) {
  defaultVisitor(node);
};

void LivenessVisitor::visit(Package_declaration *node) {
  defaultVisitor(node);
};

void LivenessVisitor::visit(Assignment_pattern_expression *node) {
  defaultVisitor(node);
};

void LivenessVisitor::visit(Drive_strength *node) {
  defaultVisitor(node);
};

void LivenessVisitor::visit(Port_declaration_non_ansi *node) {
  defaultVisitor(node);
};

void LivenessVisitor::visit(Module_parameter_port_list *node) {
  defaultVisitor(node);
};

void LivenessVisitor::visit(Var_type *node) {
  defaultVisitor(node);
};

void LivenessVisitor::visit(Parameter_opt *node) {
  defaultVisitor(node);
};

void LivenessVisitor::visit(Module_item_list *node) {
  defaultVisitor(node);
};

void LivenessVisitor::visit(Package_item_list_opt *node) {
  defaultVisitor(node);
};

void LivenessVisitor::visit(
    List_of_ports_or_port_declarations_item_last_ansi *node) {
  defaultVisitor(node);
};

void LivenessVisitor::visit(
    Data_type_or_implicit_followed_by_id_and_dimensions_opt *node) {
  defaultVisitor(node);
};

void LivenessVisitor::visit(Xor_expr *node) {
  defaultVisitor(node);
};

void LivenessVisitor::visit(Dec_based_number *node) {
  defaultVisitor(node);
};

void LivenessVisitor::visit(Loop_statement *node) {
  defaultVisitor(node);
};

void LivenessVisitor::visit(Data_declaration_or_module_instantiation *node) {
  defaultVisitor(node);
};

void LivenessVisitor::visit(Udp_comb_entry_list *node) {
  defaultVisitor(node);
};

void LivenessVisitor::visit(Bit_logic *node) {
  defaultVisitor(node);
};

void LivenessVisitor::visit(Reference_or_call *node) {
  defaultVisitor(node);
};

void LivenessVisitor::visit(Local_root *node) {
  defaultVisitor(node);
};

void LivenessVisitor::visit(Port_direction *node) {
  defaultVisitor(node);
};

void LivenessVisitor::visit(Variable_decl_assignment *node) {
  defaultVisitor(node);
};

void LivenessVisitor::visit(Specify_edge_path_decl *node) {
  defaultVisitor(node);
};

void LivenessVisitor::visit(Function_prototype *node) {
  defaultVisitor(node);
};

void LivenessVisitor::visit(Sequence_within_expr *node) {
  defaultVisitor(node);
};

void LivenessVisitor::visit(Expr_primary_no_groups *node) {
  defaultVisitor(node);
};

void LivenessVisitor::visit(Parameter_value_byname *node) {
  defaultVisitor(node);
};

void LivenessVisitor::visit(Case_any *node) {
  defaultVisitor(node);
};

void LivenessVisitor::visit(Spec_notifier *node) {
  defaultVisitor(node);
};

void LivenessVisitor::visit(Block_item_or_statement_or_null *node) {
  defaultVisitor(node);
};

void LivenessVisitor::visit(Specify_item *node) {
  defaultVisitor(node);
};

void LivenessVisitor::visit(Any_param_declaration *node) {
  defaultVisitor(node);
};

void LivenessVisitor::visit(Tf_port_list_trailing_comma *node) {
  defaultVisitor(node);
};

void LivenessVisitor::visit(Struct_union_member *node) {
  defaultVisitor(node);
};

void LivenessVisitor::visit(Any_port_list_positional *node) {
  defaultVisitor(node);
};

void LivenessVisitor::visit(Dir *node) {
  defaultVisitor(node);
};

void LivenessVisitor::visit(Lifetime_opt *node) {
  defaultVisitor(node);
};

void LivenessVisitor::visit(List_of_identifiers *node) {
  defaultVisitor(node);
};

void LivenessVisitor::visit(Edge_operator *node) {
  defaultVisitor(node);
};

void LivenessVisitor::visit(Tk_virtual_opt *node) {
  defaultVisitor(node);
};

void LivenessVisitor::visit(Timeunits_declaration *node) {
  defaultVisitor(node);
};

void LivenessVisitor::visit(Tf_item_or_statement_or_null *node) {
  defaultVisitor(node);
};

void LivenessVisitor::visit(Package_import_list *node) {
  defaultVisitor(node);
};

void LivenessVisitor::visit(Expr_primary *node) {
  defaultVisitor(node);
};

void LivenessVisitor::visit(Signed_unsigned_opt *node) {
  defaultVisitor(node);
};

void LivenessVisitor::visit(
    Non_anonymous_gate_instance_or_register_variable_list *node) {
  defaultVisitor(node);
};

void LivenessVisitor::visit(Udp_comb_entry *node) {
  defaultVisitor(node);
};

void LivenessVisitor::visit(Delay3 *node) {
  defaultVisitor(node);
};

void LivenessVisitor::visit(Inc_or_dec_or_primary_expr *node) {
  defaultVisitor(node);
};

void LivenessVisitor::visit(Procedural_assertion_statement *node) {
  defaultVisitor(node);
};

void LivenessVisitor::visit(Struct_union_member_list *node) {
  defaultVisitor(node);
};

void LivenessVisitor::visit(Comp_expr *node) {
  defaultVisitor(node);
};

void LivenessVisitor::visit(Postfix_expression *node) {
  defaultVisitor(node);
};

void LivenessVisitor::visit(Symbolidentifier *node) {
  defaultVisitor(node);
};

void LivenessVisitor::visit(Udp_input_sym *node) {
  defaultVisitor(node);
};

void LivenessVisitor::visit(Pos_neg_number *node) {
  defaultVisitor(node);
};

void LivenessVisitor::visit(Specify_terminal_descriptor *node) {
  defaultVisitor(node);
};

void LivenessVisitor::visit(Select_variable_dimension *node) {
  defaultVisitor(node);
};

void LivenessVisitor::visit(List_of_ports_or_port_declarations_ansi *node) {
  defaultVisitor(node);
};

void LivenessVisitor::visit(Generate_case_items *node) {
  defaultVisitor(node);
};

void LivenessVisitor::visit(Data_type_primitive_scalar *node) {
  defaultVisitor(node);
};

void LivenessVisitor::visit(Tf_item_or_statement_or_null_list *node) {
  defaultVisitor(node);
};

void LivenessVisitor::visit(Conditional_statement *node) {
  defaultVisitor(node);
};

void LivenessVisitor::visit(Specparam_decl *node) {
  defaultVisitor(node);
};

void LivenessVisitor::visit(List_of_ports_or_port_declarations_non_ansi *node) {
  defaultVisitor(node);
};

void LivenessVisitor::visit(Statement_or_null_list *node) {
  defaultVisitor(node);
};

void LivenessVisitor::visit(Task_declaration *node) {
  defaultVisitor(node);
};

void LivenessVisitor::visit(Data_declaration_base *node) {
  defaultVisitor(node);
};

void LivenessVisitor::visit(Any_port_list_opt *){};

void LivenessVisitor::visit(Macronumericwidth *node) {
  defaultVisitor(node);
};

void LivenessVisitor::visit(Trailing_decl_assignment_opt *node) {
  defaultVisitor(node);
};

void LivenessVisitor::visit(Gate_instance_or_register_variable *node) {
  defaultVisitor(node);
};

void LivenessVisitor::visit(Bind_instantiation *node) {
  defaultVisitor(node);
};

void LivenessVisitor::visit(Package_import_declaration *node) {
  defaultVisitor(node);
};

void LivenessVisitor::visit(Module_package_import_list_opt *node) {
  defaultVisitor(node);
};

void LivenessVisitor::visit(Structure_or_array_pattern_expression_list *node) {
  defaultVisitor(node);
};

void LivenessVisitor::visit(Event_expression_list *node) {
  defaultVisitor(node);
};

void LivenessVisitor::visit(Tk_rss_eq *node) {
  defaultVisitor(node);
};

void LivenessVisitor::visit(Implements_interface_list_opt *node) {
  defaultVisitor(node);
};

void LivenessVisitor::visit(Delay3_opt *node) {
  defaultVisitor(node);
};

void LivenessVisitor::visit(Expr_mintypmax_trans_set *node) {
  defaultVisitor(node);
};

void LivenessVisitor::visit(Statement_or_null *node) {
  defaultVisitor(node);
};

void LivenessVisitor::visit(Enum_name_list *node) {
  defaultVisitor(node);
};

void LivenessVisitor::visit(Sequence_unary_expr *node) {
  defaultVisitor(node);
};

void LivenessVisitor::visit(Pp_identifier *node) {
  defaultVisitor(node);
};

void LivenessVisitor::visit(Shift_expr *node) {
  defaultVisitor(node);
};

void LivenessVisitor::visit(Oct_based_number *node) {
  defaultVisitor(node);
};

void LivenessVisitor::visit(Hierarchy_segment *node) {
  defaultVisitor(node);
};

void LivenessVisitor::visit(Nonblocking_assignment *node) {
  defaultVisitor(node);
};

void LivenessVisitor::visit(Expression_list_proper *node) {
  defaultVisitor(node);
};

void LivenessVisitor::visit(Generate_if *node) {
  defaultVisitor(node);
};

void LivenessVisitor::visit(Function_item *node) {
  defaultVisitor(node);
};

void LivenessVisitor::visit(Scope_prefix *node) {
  defaultVisitor(node);
};

void LivenessVisitor::visit(Primitive_gate_instance_list *node) {
  defaultVisitor(node);
};

void LivenessVisitor::visit(Simple_immediate_assertion_statement *node) {
  defaultVisitor(node);
};

void LivenessVisitor::visit(Description_list *node) {
  defaultVisitor(node);
};

void LivenessVisitor::visit(Dr_strength0 *node) {
  defaultVisitor(node);
};

void LivenessVisitor::visit(Unique_priority_opt *node) {
  defaultVisitor(node);
};

void LivenessVisitor::visit(Specparam *node) {
  defaultVisitor(node);
};

void LivenessVisitor::visit(Port_expression_opt *node) {
  defaultVisitor(node);
};

void LivenessVisitor::visit(Cond_expr *node) {
  defaultVisitor(node);
};

void LivenessVisitor::visit(Tk_reg_opt *node) {
  defaultVisitor(node);
};

void LivenessVisitor::visit(Logor_expr *node) {
  defaultVisitor(node);
};

void LivenessVisitor::visit(Delay3_or_drive_opt *node) {
  defaultVisitor(node);
};

void LivenessVisitor::visit(Tf_item_or_statement_or_null_list_opt *node) {
  defaultVisitor(node);
};

void LivenessVisitor::visit(Net_decl_assign *node) {
  defaultVisitor(node);
};

void LivenessVisitor::visit(Always_any *node) {
  defaultVisitor(node);
};

void LivenessVisitor::visit(List_of_tf_variable_identifiers *node) {
  defaultVisitor(node);
};

void LivenessVisitor::visit(Var_or_net_type_opt *node) {
  defaultVisitor(node);
};

void LivenessVisitor::visit(Tf_port_list_item_last *node) {
  defaultVisitor(node);
};

void LivenessVisitor::visit(Task_declaration_id *node) {
  defaultVisitor(node);
};

void LivenessVisitor::visit(Instantiation_base *node) {
  defaultVisitor(node);
};

void LivenessVisitor::visit(Sequence_repetition_expr *node) {
  defaultVisitor(node);
};

void LivenessVisitor::visit(Tk_hexdigits *node) {
  defaultVisitor(node);
};

void LivenessVisitor::visit(
    Non_anonymous_gate_instance_or_register_variable *node) {
  defaultVisitor(node);
};

void LivenessVisitor::visit(Localparam_assign *node) {
  defaultVisitor(node);
};

void LivenessVisitor::visit(Class_items *node) {
  defaultVisitor(node);
};

void LivenessVisitor::visit(Expression_in_parens *node) {
  defaultVisitor(node);
};

void LivenessVisitor::visit(
    List_of_ports_or_port_declarations_trailing_comma_ansi *node) {
  defaultVisitor(node);
};

void LivenessVisitor::visit(Port_reference *node) {
  defaultVisitor(node);
};

void LivenessVisitor::visit(Dist_opt *node) {
  defaultVisitor(node);
};

void LivenessVisitor::visit(Caseeq_expr *node) {
  defaultVisitor(node);
};

void LivenessVisitor::visit(Generate_block *node) {
  defaultVisitor(node);
};

void LivenessVisitor::visit(
    List_of_ports_or_port_declarations_item_last_non_ansi *node) {
  defaultVisitor(node);
};

void LivenessVisitor::visit(Any_argument_list_item_last *node) {
  defaultVisitor(node);
};

void LivenessVisitor::visit(Gate_instantiation *node) {
  defaultVisitor(node);
};

void LivenessVisitor::visit(Casting_type *node) {
  defaultVisitor(node);
};

void LivenessVisitor::visit(Expr_mintypmax *node) {
  defaultVisitor(node);
};

void LivenessVisitor::visit(Continuous_assign *node) {
  defaultVisitor(node);
};

void LivenessVisitor::visit(Parameter_assign *node) {
  defaultVisitor(node);
};

void LivenessVisitor::visit(Delay_value_simple *node) {
  defaultVisitor(node);
};

void LivenessVisitor::visit(Switchtype *node) {
  defaultVisitor(node);
};

void LivenessVisitor::visit(Package_or_generate_item_declaration *node) {
  defaultVisitor(node);
};

void LivenessVisitor::visit(Bin_based_number *node) {
  defaultVisitor(node);
};

void LivenessVisitor::visit(Loop_generate_construct *node) {
  defaultVisitor(node);
};

void LivenessVisitor::visit(Parameter_override *node) {
  defaultVisitor(node);
};

void LivenessVisitor::visit(Udp_primitive *node) {
  defaultVisitor(node);
};

void LivenessVisitor::visit(Parameter_expr *node) {
  defaultVisitor(node);
};

void LivenessVisitor::visit(Repeat_control *node) {
  defaultVisitor(node);
};

void LivenessVisitor::visit(Packed_signing_opt *node) {
  defaultVisitor(node);
};

void LivenessVisitor::visit(Expression_or_null_list_opt *node) {
  defaultVisitor(node);
};

void LivenessVisitor::visit(Enum_name_list_item_last *node) {
  defaultVisitor(node);
};

void LivenessVisitor::visit(Macro_formals_list_opt *node) {
  defaultVisitor(node);
};

void LivenessVisitor::visit(Spec_notifier_opt *node) {
  defaultVisitor(node);
};

void LivenessVisitor::visit(Hierarchy_extension *node) {
  defaultVisitor(node);
};

void LivenessVisitor::visit(Generate_item_list *node) {
  defaultVisitor(node);
};

void LivenessVisitor::visit(Data_declaration_modifiers_opt *node) {
  defaultVisitor(node);
};

void LivenessVisitor::visit(Sequence_throughout_expr *node) {
  defaultVisitor(node);
};

void LivenessVisitor::visit(Property_expr_or_assignment_list *node) {
  defaultVisitor(node);
};

void LivenessVisitor::visit(Bitor_expr *node) {
  defaultVisitor(node);
};

void LivenessVisitor::visit(Tf_port_list *node) {
  defaultVisitor(node);
};

void LivenessVisitor::visit(Any_port_list_trailing_comma_named *node) {
  defaultVisitor(node);
};

void LivenessVisitor::visit(Function_return_type_and_id *node) {
  defaultVisitor(node);
};

void LivenessVisitor::visit(Statement *node) {
  defaultVisitor(node);
};

void LivenessVisitor::visit(Dr_strength1 *node) {
  defaultVisitor(node);
};

void LivenessVisitor::visit(Assign_modify_statement *node) {
  defaultVisitor(node);
};

void LivenessVisitor::visit(Udp_port_decls *node) {
  context.push(IdentifierRenamingVisitor::ContextType::DECL);
  defaultVisitor(node);
  context.pop();
};

void LivenessVisitor::visit(Integer_vector_type *node) {
  defaultVisitor(node);
};

void LivenessVisitor::visit(Assignment_pattern *node) {
  defaultVisitor(node);
};

void LivenessVisitor::visit(Class_constructor *node) {
  defaultVisitor(node);
};

void LivenessVisitor::visit(Module_parameter_port *node) {
  defaultVisitor(node);
};

void LivenessVisitor::visit(Module_or_generate_item_declaration *node) {
  defaultVisitor(node);
};

void LivenessVisitor::visit(Final_construct *node) {
  defaultVisitor(node);
};

void LivenessVisitor::visit(Member_name *node) {
  defaultVisitor(node);
};

void LivenessVisitor::visit(Class_declaration *node) {
  defaultVisitor(node);
};

void LivenessVisitor::visit(Package_import_item *node) {
  defaultVisitor(node);
};

void LivenessVisitor::visit(Signing *node) {
  defaultVisitor(node);
};

void LivenessVisitor::visit(Class_constructor_prototype *node) {
  defaultVisitor(node);
};

void LivenessVisitor::visit(Generate_case_item *node) {
  defaultVisitor(node);
};

void LivenessVisitor::visit(Data_declaration *node) {
  defaultVisitor(node);
};

void LivenessVisitor::visit(Expression *){};

void LivenessVisitor::visit(Cont_assign *node) {
  defaultVisitor(node);
};

void LivenessVisitor::visit(Delay_or_event_control_opt *node) {
  defaultVisitor(node);
};

void LivenessVisitor::visit(Bind_directive *node) {
  defaultVisitor(node);
};

void LivenessVisitor::visit(Misc_directive *node) {
  defaultVisitor(node);
};

void LivenessVisitor::visit(Udp_initial_expr_opt *node) {
  defaultVisitor(node);
};

void LivenessVisitor::visit(Description *node) {
  defaultVisitor(node);
};

void LivenessVisitor::visit(Data_type_base *node) {
  defaultVisitor(node);
};

void LivenessVisitor::visit(Trailing_assign *node) {
  defaultVisitor(node);
};

void LivenessVisitor::visit(Module_end *node) {
  defaultVisitor(node);
};

void LivenessVisitor::visit(Wait_statement *node) {
  defaultVisitor(node);
};

void LivenessVisitor::visit(Package_item_list *node) {
  defaultVisitor(node);
};

void LivenessVisitor::visit(Case_items *node) {
  defaultVisitor(node);
};

void LivenessVisitor::visit(Statement_or_null_list_opt *node) {
  defaultVisitor(node);
};

void LivenessVisitor::visit(Port_named *node) {
  defaultVisitor(node);
};

void LivenessVisitor::visit(Udp_output_sym *node) {
  defaultVisitor(node);
};

void LivenessVisitor::visit(Assignment_statement_no_expr *node) {
  defaultVisitor(node);
};

void LivenessVisitor::visit(Any_port_list_item_last_positional *node) {
  defaultVisitor(node);
};

void LivenessVisitor::visit(Module_item_list_opt *node) {
  defaultVisitor(node);
};

void LivenessVisitor::visit(Sequence_and_expr *node) {
  defaultVisitor(node);
};

void LivenessVisitor::visit(Data_type *node) {
  defaultVisitor(node);
};

void LivenessVisitor::visit(Argument_list_opt *node) {
  defaultVisitor(node);
};

void LivenessVisitor::visit(For_step_opt *node) {
  defaultVisitor(node);
};

void LivenessVisitor::visit(Sequence_intersect_expr *node) {
  defaultVisitor(node);
};

void LivenessVisitor::visit(Function_declaration *node) {
  startNewScope();
  defaultVisitor(node);
  finishScope();
};

void LivenessVisitor::visit(Net_type_or_none *node) {
  defaultVisitor(node);
};

void LivenessVisitor::visit(Class_declaration_extends_opt *node) {
  defaultVisitor(node);
};

void LivenessVisitor::visit(Boolean_abbrev_opt *node) {
  defaultVisitor(node);
};

void LivenessVisitor::visit(Specify_path_identifiers *node) {
  defaultVisitor(node);
};

void LivenessVisitor::visit(Tf_port_direction *node) {
  defaultVisitor(node);
};

void LivenessVisitor::visit(Tk_decdigits *node) {
  defaultVisitor(node);
};

void LivenessVisitor::visit(End *) {
  finishScope();
  labelContext.pop_back();
};

void LivenessVisitor::visit(Net_declaration *node) {
  context.push(IdentifierRenamingVisitor::ContextType::DECL);
  defaultVisitor(node);
  context.pop();
};

void LivenessVisitor::visit(Tk_tagged_opt *node) {
  defaultVisitor(node);
};

void LivenessVisitor::visit(Tk_xzdigits *node) {
  defaultVisitor(node);
};

void LivenessVisitor::visit(Gatetype *node) {
  defaultVisitor(node);
};

void LivenessVisitor::visit(Preprocess_include_argument *node) {
  defaultVisitor(node);
};

void LivenessVisitor::visit(Macro_formals_list *node) {
  defaultVisitor(node);
};

void LivenessVisitor::visit(Const_opt *node) {
  defaultVisitor(node);
};

void LivenessVisitor::visit(Logand_expr *node) {
  defaultVisitor(node);
};

void LivenessVisitor::visit(Event_expression *node) {
  defaultVisitor(node);
};

void LivenessVisitor::visit(Udp_entry_list *node) {
  defaultVisitor(node);
};

void LivenessVisitor::visit(Preprocessor_action *node) {
  defaultVisitor(node);
};

void LivenessVisitor::visit(Tf_port_declaration *node) {
  defaultVisitor(node);
};

void LivenessVisitor::visit(Udp_init_opt *node) {
  defaultVisitor(node);
};

void LivenessVisitor::visit(
    Type_identifier_or_implicit_followed_by_id_and_dimensions_opt *node) {
  defaultVisitor(node);
};

void LivenessVisitor::visit(Source_text *node) {
  defaultVisitor(node);
};

void LivenessVisitor::visit(Defparam_assign *node) {
  defaultVisitor(node);
};

void LivenessVisitor::visit(Decl_dimensions *node) {
  defaultVisitor(node);
};

void LivenessVisitor::visit(Constant_dec_number *node) {
  defaultVisitor(node);
};

void LivenessVisitor::visit(Case_statement *node) {
  defaultVisitor(node);
};

void LivenessVisitor::visit(Assignment_statement *node) {
  defaultVisitor(node);
};

void LivenessVisitor::visit(Dpi_import_property_opt *node) {
  defaultVisitor(node);
};

void LivenessVisitor::visit(Dpi_spec_string *node) {
  defaultVisitor(node);
};

void LivenessVisitor::visit(Trailing_decl_assignment *node) {
  defaultVisitor(node);
};

void LivenessVisitor::visit(Always_construct *node) {
  defaultVisitor(node);
};

void LivenessVisitor::visit(Genvar_opt *node) {
  defaultVisitor(node);
};

void LivenessVisitor::visit(Any_port_list_named *node) {
  defaultVisitor(node);
};

void LivenessVisitor::visit(Subroutine_call *node) {
  defaultVisitor(node);
};

void LivenessVisitor::visit(Property_expr_or_assignment *node) {
  defaultVisitor(node);
};

void LivenessVisitor::visit(Any_argument *node) {
  defaultVisitor(node);
};

void LivenessVisitor::visit(Module_or_interface_declaration *node) {
  defaultVisitor(node);
};

void LivenessVisitor::visit(Expression_opt *node) {
  defaultVisitor(node);
};

void LivenessVisitor::visit(Gate_instance_or_register_variable_list *node) {
  defaultVisitor(node);
};

void LivenessVisitor::visit(Tk_evalstringliteral *node) {
  defaultVisitor(node);
};

void LivenessVisitor::visit(Delay_or_event_control *node) {
  defaultVisitor(node);
};

void LivenessVisitor::visit(Udp_input_list *node) {
  defaultVisitor(node);
};

void LivenessVisitor::visit(Parameter_value_byname_list *node) {
  defaultVisitor(node);
};

void LivenessVisitor::visit(Module_port_list_opt *node) {
  defaultVisitor(node);
};

void LivenessVisitor::visit(List_of_ports_or_port_declarations_opt *node) {
  defaultVisitor(node);
};

void LivenessVisitor::visit(Any_port_list_trailing_comma_positional *node) {
  defaultVisitor(node);
};

void LivenessVisitor::visit(Block_item_or_statement_or_null_list_opt *node) {
  defaultVisitor(node);
};

void LivenessVisitor::visit(Genvar_declaration *node) {
  defaultVisitor(node);
};

void LivenessVisitor::visit(Number *node) {
  defaultVisitor(node);
};

void LivenessVisitor::visit(Specify_item_list *node) {
  defaultVisitor(node);
};

void LivenessVisitor::visit(Tk_ls_eq *node) {
  defaultVisitor(node);
};

void LivenessVisitor::visit(Tf_variable_identifier *node) {
  defaultVisitor(node);
};

void LivenessVisitor::visit(Initial_construct *node) {
  defaultVisitor(node);
};

void LivenessVisitor::visit(Localparam_assign_list *node) {
  defaultVisitor(node);
};

void LivenessVisitor::visit(Disable_statement *node) {
  defaultVisitor(node);
};

void LivenessVisitor::visit(List_of_module_item_identifiers *node) {
  defaultVisitor(node);
};

void LivenessVisitor::visit(Any_port_list_item_last_named *node) {
  defaultVisitor(node);
};

void LivenessVisitor::visit(Net_variable *node) {
  defaultVisitor(node);
};

void LivenessVisitor::visit(Parameter_expr_list *node) {
  defaultVisitor(node);
};

void LivenessVisitor::visit(Specparam_declaration *node) {
  defaultVisitor(node);
};

void LivenessVisitor::visit(Deferred_immediate_assertion_statement *node) {
  defaultVisitor(node);
};

void LivenessVisitor::visit(Slice_size_opt *node) {
  defaultVisitor(node);
};

void LivenessVisitor::visit(Concurrent_assertion_item *node) {
  defaultVisitor(node);
};

void LivenessVisitor::visit(Clocking_item_list_opt *node) {
  defaultVisitor(node);
};

void LivenessVisitor::visit(Cycle_delay *node) {
  defaultVisitor(node);
};

void LivenessVisitor::visit(Macroiditem *node) {
  defaultVisitor(node);
};

void LivenessVisitor::visit(Assume_property_statement *node) {
  defaultVisitor(node);
};

void LivenessVisitor::visit(Pull01 *node) {
  defaultVisitor(node);
};

void LivenessVisitor::visit(Preprocessor_directive *node) {
  defaultVisitor(node);
};

void LivenessVisitor::visit(Module_item_directive *node) {
  defaultVisitor(node);
};

void LivenessVisitor::visit(Assert_property_statement *node) {
  defaultVisitor(node);
};

void LivenessVisitor::visit(Scope_or_if_res *node) {
  defaultVisitor(node);
};

void LivenessVisitor::visit(Task_prototype *node) {
  defaultVisitor(node);
};

void LivenessVisitor::visit(Clocking_declaration *node) {
  defaultVisitor(node);
};

void LivenessVisitor::visit(Block_identifier_opt *node) {
  defaultVisitor(node);
};

void LivenessVisitor::visit(Macroidentifier *node) {
  defaultVisitor(node);
};

void LivenessVisitor::visit(Property_spec_disable_iff_opt *node) {
  defaultVisitor(node);
};

void LivenessVisitor::visit(Macrogenericitem *node) {
  defaultVisitor(node);
};

void LivenessVisitor::visit(Module_block *node) {
  defaultVisitor(node);
};

void LivenessVisitor::visit(Stream_expression *node) {
  defaultVisitor(node);
};

void LivenessVisitor::visit(Final_or_zero *node) {
  defaultVisitor(node);
};

void LivenessVisitor::visit(Tk_edge_descriptor *node) {
  defaultVisitor(node);
};

void LivenessVisitor::visit(
    Method_property_qualifier_list_not_starting_with_virtual *node) {
  defaultVisitor(node);
};

void LivenessVisitor::visit(Identifier_opt *node) {
  defaultVisitor(node);
};

void LivenessVisitor::visit(
    Module_parameter_port_list_preprocessor_last *node) {
  defaultVisitor(node);
};

void LivenessVisitor::visit(Type_assignment *node) {
  defaultVisitor(node);
};

void LivenessVisitor::visit(Type_assignment_list *node) {
  defaultVisitor(node);
};

void LivenessVisitor::visit(Method_qualifier_list_opt *node) {
  defaultVisitor(node);
};

void LivenessVisitor::visit(Stream_operator *node) {
  defaultVisitor(node);
};

void LivenessVisitor::visit(Assertion_item *node) {
  defaultVisitor(node);
};

void LivenessVisitor::visit(Property_spec *node) {
  defaultVisitor(node);
};

void LivenessVisitor::visit(Streaming_concatenation *node) {
  defaultVisitor(node);
};

void LivenessVisitor::visit(Edge_descriptor_list *node) {
  defaultVisitor(node);
};

void LivenessVisitor::visit(Property_qualifier *node) {
  defaultVisitor(node);
};

void LivenessVisitor::visit(Event_control_opt *node) {
  defaultVisitor(node);
};

void LivenessVisitor::visit(Class_item_qualifier *node) {
  defaultVisitor(node);
};

void LivenessVisitor::visit(Concurrent_assertion_statement *node) {
  defaultVisitor(node);
};

void LivenessVisitor::visit(Cover_property_statement *node) {
  defaultVisitor(node);
};

void LivenessVisitor::visit(Stream_expression_list *node) {
  defaultVisitor(node);
};

void LivenessVisitor::visit(Class_item_qualifier_list_opt *node) {
  defaultVisitor(node);
};

<<<<<<< HEAD
void LivenessVisitor::visit(Assertion_item_declaration *node) {
  defaultVisitor(node);
};

void LivenessVisitor::visit(Boolean_abbrev *node) {
  defaultVisitor(node);
};

void LivenessVisitor::visit(Cycle_delay_range *node) {
  defaultVisitor(node);
};

void LivenessVisitor::visit(Property_operator *node) {
  defaultVisitor(node);
};

void LivenessVisitor::visit(Property_spec_disable_iff *node) {
  defaultVisitor(node);
};

void LivenessVisitor::visit(Config_declaration *node) {
  defaultVisitor(node);
};

void LivenessVisitor::visit(With_constraint_block_opt *node) {
  defaultVisitor(node);
};

void LivenessVisitor::visit(Random_qualifier *node) {
  defaultVisitor(node);
};

void LivenessVisitor::visit(Bind_target_instance_list *node) {
  defaultVisitor(node);
};

void LivenessVisitor::visit(Hierarchy_or_call_extension *node) {
  defaultVisitor(node);
};

void LivenessVisitor::visit(Clocking_item_list *node) {
  defaultVisitor(node);
};

void LivenessVisitor::visit(Modport_declaration *node) {
  defaultVisitor(node);
};

void LivenessVisitor::visit(Class_constraint *node) {
  defaultVisitor(node);
};

void LivenessVisitor::visit(Net_alias *node) {
  defaultVisitor(node);
};

void LivenessVisitor::visit(Type_reference *node) {
  defaultVisitor(node);
};

void LivenessVisitor::visit(Method_qualifier_list *node) {
  defaultVisitor(node);
};

void LivenessVisitor::visit(Interface_type *node) {
  defaultVisitor(node);
};

void LivenessVisitor::visit(Package_export_declaration *node) {
  defaultVisitor(node);
};

void LivenessVisitor::visit(Interface_opt *node) {
  defaultVisitor(node);
};
void LivenessVisitor::visit(Data_type_or_implicit_basic_followed_by_id *node) {
  defaultVisitor(node);
};
void LivenessVisitor::visit(Coverage_spec_or_option_list_opt *node) {
  defaultVisitor(node);
};
void LivenessVisitor::visit(Modport_item_list *node) {
  defaultVisitor(node);
};
void LivenessVisitor::visit(Expect_property_statement *node) {
  defaultVisitor(node);
};
void LivenessVisitor::visit(Lib_cell_identifiers_opt *node) {
  defaultVisitor(node);
};
void LivenessVisitor::visit(Sequence_port_list_in_parens_opt *node) {
  defaultVisitor(node);
};
void LivenessVisitor::visit(Clocking_direction *node) {
  defaultVisitor(node);
};
void LivenessVisitor::visit(Goto_repetition *node) {
  defaultVisitor(node);
};
void LivenessVisitor::visit(Constraint_block_item *node) {
  defaultVisitor(node);
};
void LivenessVisitor::visit(Assertion_variable_declaration *node) {
  defaultVisitor(node);
};
void LivenessVisitor::visit(TK_static_opt *node) {
  defaultVisitor(node);
};
void LivenessVisitor::visit(Design_statement *node) {
  defaultVisitor(node);
};
void LivenessVisitor::visit(Sequence_declaration *node) {
  defaultVisitor(node);
};
void LivenessVisitor::visit(Clocking_item *node) {
  defaultVisitor(node);
};
void LivenessVisitor::visit(Property_port_item *node) {
  defaultVisitor(node);
};
void LivenessVisitor::visit(List_of_config_rule_statements *node) {
  defaultVisitor(node);
};
void LivenessVisitor::visit(Cycle_range *node) {
  defaultVisitor(node);
};
void LivenessVisitor::visit(Bind_target_instance *node) {
  defaultVisitor(node);
};
void LivenessVisitor::visit(Lib_cell_id *node) {
  defaultVisitor(node);
};
void LivenessVisitor::visit(Property_declaration *node) {
  defaultVisitor(node);
};
void LivenessVisitor::visit(Property_formal_type_followed_by_id *node) {
  defaultVisitor(node);
};
void LivenessVisitor::visit(Modport_simple_ports_declaration_last *node) {
  defaultVisitor(node);
};
void LivenessVisitor::visit(Covergroup_declaration *node) {
  defaultVisitor(node);
};
void LivenessVisitor::visit(Coverage_spec *node) {
  defaultVisitor(node);
};
void LivenessVisitor::visit(Consecutive_repetition *node) {
  defaultVisitor(node);
};
void LivenessVisitor::visit(List_of_libraries_opt *node) {
  defaultVisitor(node);
};
void LivenessVisitor::visit(Identifier_list_in_parens_opt *node) {
  defaultVisitor(node);
};
void LivenessVisitor::visit(List_of_clocking_decl_assign *node) {
  defaultVisitor(node);
};
void LivenessVisitor::visit(Coverage_event *node) {
  defaultVisitor(node);
};
void LivenessVisitor::visit(Config_rule_statement *node) {
  defaultVisitor(node);
};
void LivenessVisitor::visit(Type_identifier_or_implicit_basic_followed_by_id *node) {
  defaultVisitor(node);
};
void LivenessVisitor::visit(Assertion_variable_declaration_list *node) {
  defaultVisitor(node);
};
void LivenessVisitor::visit(Constraint_expression_no_preprocessor *node) {
  defaultVisitor(node);
};
void LivenessVisitor::visit(Clocking_decl_assign *node) {
  defaultVisitor(node);
};
void LivenessVisitor::visit(With_constraint_block *node) {
  defaultVisitor(node);
};
void LivenessVisitor::visit(Optional_semicolon *node) {
  defaultVisitor(node);
};
void LivenessVisitor::visit(Property_port_list_in_parens_opt *node) {
  defaultVisitor(node);
};
void LivenessVisitor::visit(Modport_simple_ports_declaration_begin *node) {
  defaultVisitor(node);
};
void LivenessVisitor::visit(Modport_simple_port *node) {
  defaultVisitor(node);
};
void LivenessVisitor::visit(Clocking_skew_opt *node) {
  defaultVisitor(node);
};
void LivenessVisitor::visit(Implication_operator *node) {
  defaultVisitor(node);
};
void LivenessVisitor::visit(Net_alias_assign_lvalue_list *node) {
  defaultVisitor(node);
};
void LivenessVisitor::visit(Nonconsecutive_repetition *node) {
  defaultVisitor(node);
};
void LivenessVisitor::visit(Bins_or_options_list_opt *node) {
  defaultVisitor(node);
};
void LivenessVisitor::visit(Sequence_port_list_opt *node) {
  defaultVisitor(node);
};
void LivenessVisitor::visit(Property_port_modifiers_opt *node) {
  defaultVisitor(node);
};
void LivenessVisitor::visit(Liblist_clause *node) {
  defaultVisitor(node);
};
void LivenessVisitor::visit(Constraint_declaration *node) {
  defaultVisitor(node);
};
void LivenessVisitor::visit(Property_actual_arg_opt *node) {
  defaultVisitor(node);
};
void LivenessVisitor::visit(List_of_config_rule_statements_opt *node) {
  defaultVisitor(node);
};
void LivenessVisitor::visit(Modport_ports_list *node) {
  defaultVisitor(node);
};
void LivenessVisitor::visit(Cover_point *node) {
  defaultVisitor(node);
};
void LivenessVisitor::visit(Modport_item *node) {
  defaultVisitor(node);
};
void LivenessVisitor::visit(Constraint_block_item_list_opt *node) {
  defaultVisitor(node);
};
void LivenessVisitor::visit(Lib_cell_identifiers *node) {
  defaultVisitor(node);
};
void LivenessVisitor::visit(Property_port_list *node) {
  defaultVisitor(node);
};
void LivenessVisitor::visit(List_of_libraries *node) {
  defaultVisitor(node);
};
void LivenessVisitor::visit(Constraint_block_item_list *node) {
  defaultVisitor(node);
};
void LivenessVisitor::visit(Coverage_spec_or_option_list *node) {
  defaultVisitor(node);
};
void LivenessVisitor::visit(Constraint_block *node) {
  defaultVisitor(node);
};
void LivenessVisitor::visit(Coverage_event_opt *node) {
  defaultVisitor(node);
};
void LivenessVisitor::visit(Cycle_range_or_expr *node) {
  defaultVisitor(node);
};
void LivenessVisitor::visit(Coverage_spec_or_option *node) {
  defaultVisitor(node);
};
void LivenessVisitor::visit(Method_qualifier *node) {
  defaultVisitor(node);
};
=======
void LivenessVisitor::visit(Tk_static_opt *node){
  defaultVisitor(node);
}
>>>>>>> 39b8c054
<|MERGE_RESOLUTION|>--- conflicted
+++ resolved
@@ -2037,7 +2037,6 @@
   defaultVisitor(node);
 };
 
-<<<<<<< HEAD
 void LivenessVisitor::visit(Assertion_item_declaration *node) {
   defaultVisitor(node);
 };
@@ -2305,8 +2304,6 @@
 void LivenessVisitor::visit(Method_qualifier *node) {
   defaultVisitor(node);
 };
-=======
 void LivenessVisitor::visit(Tk_static_opt *node){
   defaultVisitor(node);
-}
->>>>>>> 39b8c054
+}