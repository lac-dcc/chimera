#include "AST.h"
#include "CodeGenVisitor.h"
#include "ConstantsReplacerVisitor.h"
#include "IdentifierRenamingVisitor.h"
#include "LivenessVisitor.h"
#include "TypeInference.h"
#include "Visitor.h"
#include <algorithm>
#include <cxxopts.hpp>
#include <filesystem>
#include <fstream>
#include <iomanip>
#include <iostream>
#include <nlohmann/json.hpp>
#include <random>
#include <set>
#include <stack>
#include <unordered_map>
#include <vector>

using json = nlohmann::json;
bool debug = false;

static constexpr char separator = '~';

static std::vector<std::string> breakRuleInProds(const std::string &rule) {
  std::istringstream iss(rule);
  std::vector<std::string> result;

  std::string token;
  while (std::getline(iss, token, ' ')) {
    result.push_back(token);
  }

  return result;
}

static std::vector<std::string> chooseProds(
    std::unordered_map<std::string, std::unordered_map<std::string, int>>
        &rule_counts_map,
    const std::string &context, std::mt19937 &gen, const int decayFactor) {
  std::vector<std::string> productionsStr;
  std::vector<double> productionsCount;

  int sum = 0;
  for (const auto &[prod, prodCount] : rule_counts_map[context]) {
    productionsStr.push_back(prod);
    productionsCount.push_back(prodCount);
    sum += prodCount;
  }

  int maxCount = -1;
  size_t maxCountIndex = 0;
  for (size_t i = 0; i < productionsCount.size(); ++i) {
    if (productionsCount[i] > maxCount) {
      maxCountIndex = i;
      maxCount = productionsCount[i];
    }
    productionsCount[i] /= sum;
  }

  std::discrete_distribution<> d(productionsCount.begin(),
                                 productionsCount.end());

  size_t chosenIndex = d(gen);
  const std::string &chosenRule = productionsStr[chosenIndex];
  // std::cout << "chosen rule: " << chosenRule << "\n";
  int chosenRuleCount = (productionsCount[chosenIndex] * sum);
  if (decayFactor && chosenIndex == maxCountIndex &&
      (chosenRuleCount > decayFactor)) {
    rule_counts_map[context][chosenRule] -= decayFactor;
  }

  return breakRuleInProds(chosenRule);
}

static std::string getNodeContext(Node *node, const int n) {
  std::string context = "";

  int depth = 0;
  while (depth < n && node != nullptr) {
    context.insert(0, node->getElement() + separator);
    ++depth;
    node = node->getParent();
  }

  if (context.size() > 0) {
    // Remove last separator
    context.pop_back();
  }

  return context;
}

static std::unique_ptr<Node> getNodeOrFail(const std::string &productionName,
                                           std::string &&element) {
  auto it = classMap.find(productionName);
  if (it == classMap.end()) {
    std::cerr << "Unkown production '" << productionName << "'\n";
    std::cerr << "Aborting\n";
    exit(1);
  }

  return it->second(std::move(element));
}

static std::unique_ptr<Node> buildSyntaxTree(
    std::unordered_map<std::string, std::unordered_map<std::string, int>>
        &rule_counts_map,
    const int n, std::mt19937 &gen, const int decayFactor) {

  auto head = classMap["source_text"]("source_text");
  head->setParent(nullptr);

  std::stack<Node *> stack;
  stack.push(head.get());

  while (!stack.empty()) {
    auto curr = stack.top();
    stack.pop();

    std::string context = getNodeContext(curr, n);
    auto prods = chooseProds(rule_counts_map, context, gen, decayFactor);

    std::vector<std::unique_ptr<Node>> children;
    context = getNodeContext(curr, n - 1);
    if (!context.empty())
      context += separator;
    for (std::string prod : prods) {
      std::unique_ptr<Node> child;

      if (prod[0] == '\'' || prod[0] == '\"') {
        prod.erase(0, 1);
        prod.erase(prod.size() - 1);

        child = std::make_unique<Terminal>(" " + prod + " ");
      } else if (prod == "%empty") {
        child = std::make_unique<Terminal>("");
      } else {
        auto aux = prod;
        std::transform(aux.begin(), aux.end(), aux.begin(), tolower);

        if (rule_counts_map.find(context + prod) == rule_counts_map.end()) {
          child = getNodeOrFail(aux, " " + prod + " ");
        } else {
          child = getNodeOrFail(aux, std::move(prod));
          stack.push(child.get());
        }
      }

      child->setParent(curr);
      children.push_back(std::move(child));
    }

    curr->setChildren(std::move(children));
  }

  return head;
}

static void findNodes(Node *head, std::vector<Node *> &modules,
                      std::vector<Node *> &portDeclarations) {
  if (head->getElement() == "module_or_interface_declaration") {
    modules.push_back(head);
  } else if (head->getElement() == "module_port_declaration") {
    portDeclarations.push_back(head);
  }

  for (const auto &c : head->getChildren()) {
    findNodes(c.get(), modules, portDeclarations);
  }
}

static void removePortDeclarations(std::vector<Node *> &portDeclarations) {
  for (auto *decl : portDeclarations) {
    decl->getParent()->clearChildren();
  }
}

static void codeGen(Node *head) {
  CodeGenVisitor visitor;
  visitor.applyVisit(head);
}

static void replaceConstants(Node *head) {
  ReplaceConstantsVisitor visitor;
  visitor.applyVisit(head);
}

static int renameVars(
    Node *head, int modID, std::unordered_map<std::string, Node *> &declMap,
    std::unordered_map<std::string, std::pair<Node *, PortDir>> &directionMap) {
  IdentifierRenamingVisitor visitor(modID, declMap, directionMap);
  visitor.applyVisit(head);
  return visitor.varID;
}

static bool isAnsi(Node *head) {
  bool ansi = false;
  if (head->getElement() == "list_of_ports_or_port_declarations_ansi")
    ansi = true;

  for (int i = 0; i < (int)head->getChildren().size() && !ansi; i++) {
    ansi |= isAnsi(head->getChildren()[i].get());
  }
  return ansi;
}

static int countNumberPorts(Node *head) {
  int count = 0;

  if (head->getElement() == "port_declaration_non_ansi")
    count += 1;

  for (auto const &c : head->getChildren()) {
    count += countNumberPorts(c.get());
  }
  return count;
}

static int renameNonAnsiPorts(Node *head, int counter, int n,
                              std::unordered_map<std::string, Node *> &decl_map,
                              bool isdecl = false, bool isDimension = false) {
  isdecl |= head->getElement() == "port_reference";
  isDimension |= head->getElement() == "decl_dimensions_opt";

  if ((head->getElement() == " SymbolIdentifier " ||
       head->getElement() == " EscapedIdentifier " ||
       head->getElement() == " KeywordIdentifier ") &&
      counter == 0) {
    counter++;

  } else if (isdecl && !isDimension &&
             (head->getElement() == " SymbolIdentifier " ||
              head->getElement() == " EscapedIdentifier " ||
              head->getElement() == " KeywordIdentifier ")) {
    auto s = " id_" + std::to_string(counter) + " ";
    decl_map[s] = head;
    if (debug)
      std::cerr << "Renaming ID to " << s << std::endl;
    head->setElement(std::move(s));

    counter++;
  }

  if (counter <= n) {
    for (const auto &c : head->getChildren()) {
      counter = renameNonAnsiPorts(c.get(), counter, n, decl_map, isdecl,
                                   isDimension);
    }
  }

  return counter;
}

static bool matchNonAnsiPorts(
    Node *head, int n, std::unordered_map<std::string, Node *> &dir_map,
    std::unordered_map<std::string, std::pair<Node *, PortDir>> &directionMap,
    std::vector<std::pair<std::string, PortDir>> &portList) {
  bool done = false;

  if (head->getElement() == "module_item_list_opt") {
    if (debug)
      std::cerr << "Matching non ansi ports" << std::endl;

    for (int i = 1; i <= n; i++) {
      PortDir choice = static_cast<PortDir>((unsigned short)rand() % 3);

      auto id = " id_" + std::to_string(i) + " ";

      std::string dir = "";

      switch (choice) {
      case PortDir::INPUT:
        dir = "input";
        break;
      case PortDir::OUTPUT:
        dir = "output";
        break;
      case PortDir::INOUT:
      default:
        dir = "inout";
        break;
      }

      auto childId = std::make_unique<Terminal>(id);
      dir_map[id] = childId.get();

      auto childDir = std::make_unique<Terminal>(dir);
      directionMap[id] = {childDir.get(), choice};
      portList.push_back({id, choice});

      head->insertChildToBegin(std::make_unique<Terminal>("; "));
      head->insertChildToBegin(std::move(childId));
      head->insertChildToBegin(std::move(childDir));
    }
    done = true;
  }

  for (int i = 0; i < (int)head->getChildren().size() && !done; i++) {
    done |= matchNonAnsiPorts(head->getChildren()[i].get(), n, dir_map,
                              directionMap, portList);
  }

  return done;
}

static void declareNonAnsiPorts(
    Node *head, std::unordered_map<std::string, Node *> &decl_map,
    std::unordered_map<std::string, Node *> &dir_map,
    std::unordered_map<std::string, std::pair<Node *, PortDir>> &directionMap,
    std::vector<std::pair<std::string, PortDir>> &portList) {
  auto count = 0;
  if (debug)
    std::cerr << "Code is not ansi" << std::endl;
  count = countNumberPorts(head);
  if (debug)
    std::cerr << count << " vars found" << std::endl;
  renameNonAnsiPorts(head, 0, count, decl_map);
  matchNonAnsiPorts(head, count, dir_map, directionMap, portList);
}

static void replaceTypes(Node *head, int &id) {
  if (head->type == NodeType::DECL_VARIABLE_DIMENSION) {
    head->clearChildren();
    head->insertChildToBegin(std::make_unique<Terminal>(""));
  } else if (head->type ==
             NodeType::INTEGER_VECTOR_TYPE) { // removes reg, logic ...
    head->getChildren()[0]->setElement("type_" + std::to_string(id++));
  } else if (head->type == NodeType::UDP_PORT_DECL &&
             head->getChildren()[0]->getElement() == " reg ") {
    head->getChildren()[0]->setElement("type_" + std::to_string(id++));

  } else if (head->type == NodeType::GATETYPE ||
             head->type == NodeType::NET_TYPE ||
             head->type == NodeType::VAR_TYPE) // removes wire ...
    head->getChildren()[0]->setElement("type_" + std::to_string(id++));

  else if (head->getElement() == " signed " ||
           head->getElement() == " unsigned ") {

    head->setElement("");

  } else if (head->getElement() == " string ") {

    head->setElement("type_" + std::to_string(id++));
  } else {
    for (const auto &c : head->getChildren()) {
      replaceTypes(c.get(), id);
    }
  }
}

static Node *findParameterList(Node *moduleHead) {
  for (const auto &c : moduleHead->getChildren()) {
    if (c->getElement() == "module_parameter_port_list_opt")
      return c.get();
  }

  return nullptr;
}

static bool isId(const std::string &name) {
  return name == " SymbolIdentifier " || name == " EscapedIdentifier ";
}
static void renamePositionalPort(Node *curr, int &id,
                                 bool ismemberName = false) {
  ismemberName |= curr->getElement() == "member_name";
  // std::cerr << "MEMBER: " << ismemberName << std::endl;

  for (auto &c : curr->getChildren()) {
    renamePositionalPort(c.get(), id, ismemberName);
  }

  if (isId(curr->getElement()) && ismemberName) {
    curr->setElement(" id_" + std::to_string(id++));
  }
}

static void renamePositionalPorts(Node *head) {
  if (head->getElement() == "any_port_list_named") {
    int i = 0;
    for (auto &c : head->getChildren()) {
      renamePositionalPort(c.get(), i);
    }
  }
  for (auto &c : head->getChildren()) {
    renamePositionalPorts(c.get());
  }
}

// find ids used in a place where their value should be constant
static void findConstantIDs(Node *head, std::set<std::string> &idsFound,
                            bool isIndex = false) {
  if (head->getElement() == "decl_variable_dimension" ||
      head->getElement() == "select_variable_dimension")
    isIndex = true;

  else if (isIndex && head->getElement().find("id") != std::string::npos &&
           head->getChildren().size() == 0) {
    idsFound.insert(head->getElement());
  }

  for (const auto &c : head->getChildren())
    findConstantIDs(c.get(), idsFound, isIndex);
}

static void createParameterList(Node *parameterList) {
  std::vector<std::unique_ptr<Node>> children;

  children.push_back(std::make_unique<Terminal>(" #( "));

  parameterList->setChildren(std::move(children));
}

static void addParametersToList(Node *parameterList,
                                const std::set<std::string> &constantIds) {
  for (auto id : constantIds) {
    auto node = std::make_unique<Terminal>("parameter");
    parameterList->insertChildToEnd(std::move(node));
    auto node2 = std::make_unique<Symbolidentifier>(id);
    parameterList->insertChildToEnd(std::move(node2));
    node = std::make_unique<Terminal>("=");
    parameterList->insertChildToEnd(std::move(node));
    node = std::make_unique<Terminal>("32'd" + std::to_string(rand() % 100));
    parameterList->insertChildToEnd(std::move(node));
    node = std::make_unique<Terminal>(",");
    parameterList->insertChildToEnd(std::move(node));
  }

  parameterList->getChildren()[parameterList->getChildren().size() - 1]
      .get()
      ->setElement(")");
}

static void
renameConstantIDsDeclarations(std::unordered_map<std::string, Node *> &declMap,
                              std::unordered_map<std::string, Node *> &dirMap,
                              std::set<std::string> &constantIDs) {
  for (auto &id : constantIDs) {
    if (declMap.find(id) != declMap.end()) {
      std::string newId = id;
      if (newId[0] == ' ') {
        newId[0] = '_';
        declMap[id]->setElement(" " + newId);
      } else {
        declMap[id]->setElement(" _" + newId);
      }
    }

    if (dirMap.find(id) != dirMap.end()) {
      std::string newId = id;
      newId[0] = '_';
      dirMap[id]->setElement(" " + newId);
    }
  }
}

static void removeBodyParameters(Node *head) {
  if (head->type == NodeType::ANY_PARAM_DECLARATION) {
    head->clearChildren();
  } else {
    for (auto &c : head->getChildren()) {
      removeBodyParameters(c.get());
    }
  }
}
static void removeAssignmentsInPorts(Node *head) {
  if (head->type == NodeType::PORT_DECLARATION_ANSI ||
      head->type == NodeType::PORT) {

    for (auto &c : head->getChildren()) {
      if (c->type == NodeType::TRAILING_ASSIGN_OPT) {
        c->clearChildren();
      }
    }

  } else {
    for (auto &c : head->getChildren())
      removeAssignmentsInPorts(c.get());
  }
}

static void
addConstantIDsToParameterList(Node *head,
                              std::unordered_map<std::string, Node *> &declMap,
                              std::unordered_map<std::string, Node *> &dirMap) {
  std::set<std::string> constantIDs;
  findConstantIDs(head, constantIDs);

  if (constantIDs.empty())
    return;

  auto parameterList = findParameterList(head); // Can't be null
  assert(parameterList != nullptr);

  if (parameterList->getChildren().size() <= 1) {
    createParameterList(parameterList);
  } else if (parameterList->getChildren().size() > 3) {
    parameterList->insertChild(
        std::make_unique<Terminal>(" , "),
        std::next(parameterList->getChildren().begin(),
                  parameterList->getChildren().size() - 1));
  }

  addParametersToList(parameterList, constantIDs);

  renameConstantIDsDeclarations(declMap, dirMap, constantIDs);
}

static void removeParameters(Node *head) {
  auto param = findParameterList(head);
  param->clearChildren();
}

static void dumpSyntaxTree(Node *head) {
  std::cerr << head->getElement() << " ->";
  for (auto &child : head->getChildren()) {
    dumpSyntaxTree(child.get());
  }
  std::cerr << "\n";
}

static cxxopts::ParseResult parseArgs(int argc, char **argv) {
  // clang-format off
  cxxopts::Options options("Chimera", "Generates SystemVerilog based on a json file of probabilities.");
  options.positional_help("<file> <n-value>");

  options.add_options()
    ("file", "JSON file with n-gram probabilities", cxxopts::value<std::string>())
    ("n-value", "Number of n-grams to be used", cxxopts::value<int>()->default_value("1"))
    ("t,target-size", "Target size for the generated programs", cxxopts::value<int>()->default_value("100"))
    ("p,printtree", "Prints productions chains.")
    ("printseed", "Prints the randomization seed.")
    ("d,debug", "Prints debug messages.")
    //("a,allow-ambiguous", "Force the inference analyses to allow programs with ambiguous types.")
    ("v,verbose", "Verbose output.") //Needs to implement
    ("s,seed", "Set the seed for randomization.", cxxopts::value<std::random_device::result_type>())
    ("decay-factor", "Decay factor for probabilities.", cxxopts::value<int>()->default_value("0"))
    ("h,help", "Display usage");
  // clang-format on

  options.parse_positional({"file", "n-value"});
  auto flags = options.parse(argc, argv);

  if (flags.count("help")) {
    std::cerr << options.help() << std::endl;
    exit(0);
  }

  if (!flags.count("file")) {
    std::cerr << "Missing JSON file with probabilities." << std::endl;
    std::cerr << "Use --help for more information." << std::endl;
    exit(1);
  }

  if (flags["decay-factor"].as<int>() < 0) {
    std::cerr << "--decay-factor must be greater than 0." << std::endl;
    exit(1);
  }

  auto jsonFile = flags["file"].as<std::string>();
  if (!std::filesystem::exists(jsonFile)) {
    std::cerr << "'" << jsonFile << "' is not a valid file." << std::endl;
    exit(1);
  }

  if (!flags.count("n-value")) {
    std::cerr << "Missing value of 'n'." << std::endl;
    std::cerr << "Use --help for more information." << std::endl;
    exit(1);
  }

  if (flags["n-value"].as<int>() < 0) {
    std::cerr << "'n' must be greater than 0." << std::endl;
    exit(1);
  }

  return flags;
}
PortDir currentDir = PortDir::INPUT;

static void setDir(Node *head) {
  auto currPort = head->getChildren()[0]->getChildren()[0]->getElement();

  if (currPort == " output ")
    currentDir = PortDir::OUTPUT;
  else if (currPort == " input ")
    currentDir = PortDir::INPUT;
  else if (currPort == " inout ")
    currentDir = PortDir::INOUT;
}

static std::string getID(Node *head, int &counter,
                         std::unordered_map<std::string, Node *> &decl_map) {
  if (head->type == NodeType::GENERICIDENTIFIER) {

    auto s = " id_" + std::to_string(counter++) + " ";
    decl_map[s] = head->getChildren()[0].get();

    if (debug)
      std::cerr << "Renaming ID to " << s << std::endl;

    head->getChildren()[0]->setElement(std::move(s));

    return head->getChildren()[0]->getElement();
  } else if (head->type == NodeType::CLASS_ID) {

    return getID(head->getChildren()[0]->getChildren()[0].get(), counter,
                 decl_map); // accesses GenericIdentifier directly

  } else if (head->type == NodeType::UNQUALIFIED_ID) {
    return getID(head->getChildren()[0].get(), counter, decl_map);

  } else if (head->type == NodeType::PORT_DECLARATION_ANSI) {

    if (head->getChildren()[0]->type == NodeType::PORT_DIRECTION) {
      return getID(head->getChildren()[2].get(), counter, decl_map);
    } else if (head->getChildren()[0]->type ==
               NodeType::TYPE_IDENTIFIER_FOLLOWED_BY_ID) {
      return getID(head->getChildren()[0].get(), counter, decl_map);
    } else if (head->getChildren()[0]->type == NodeType::DATA_TYPE_PRIMITIVE) {
      return getID(head->getChildren()[1].get(), counter, decl_map);
    }

  } else if (
      head->type ==
      NodeType::DATA_TYPE_OR_IMPLICIT_BASIC_FOLLOWED_BY_ID_AND_DIMENSIONS_OPT) {

    if (head->getChildren().size() == 1) {
      return getID(head->getChildren()[0]->getChildren()[0].get(), counter,
                   decl_map); // accesses unqualified_id directly
    } else if (head->getChildren()[0]->type ==
               NodeType::SIGNING) { // id is in class_id in third position
      return getID(head->getChildren()[2].get(), counter, decl_map);
    } else { // id is in class_id production in the second position
      return getID(head->getChildren()[1].get(), counter, decl_map);
    }
  }
  return NULL;
}

static void findAnsiDeclarations(
    std::unordered_map<std::string, std::pair<Node *, PortDir>> &directionMap,
    Node *head, std::unordered_map<std::string, Node *> &decl_map, int &counter,
    std::vector<std::pair<std::string, PortDir>> &portList) {
  // port_declaration_ansi
  //  direction in port_direction child
  if (head->type == NodeType::PORT_DECLARATION_ANSI) {
    if (head->getChildren()[0].get()->type == NodeType::PORT_DIRECTION) {
      setDir(head->getChildren()[0].get());
      auto id = getID(head, counter, decl_map);
      directionMap[id] = {head, currentDir};
      portList.push_back({id, currentDir});
    }
  }

  for (const auto &c : head->getChildren()) {
    findAnsiDeclarations(directionMap, c.get(), decl_map, counter, portList);
  }
}

static void findModuleName(Node *head, Node *&name) {

  if (head->type == NodeType::GENERICIDENTIFIER &&
      !head->getChildren().empty()) {
    if (head->getChildren()[0]->getElement().find("module") !=
        std::string::npos) {
      name = head->getChildren()[0].get();
    } else if (head->getChildren()[0]->type == NodeType::KEYWORDIDENTIFIER) {
      name = head->getChildren()[0]
                 ->getChildren()[0]
                 .get(); // accesses the terminal child of keywordIdentifier
    }
  } else {
    for (const auto &c : head->getChildren()) {
      findModuleName(c.get(), name);
    }
  }
}

void generateModules(
    int n,
    std::unordered_map<std::string, std::unordered_map<std::string, int>>
        &rule_counts_map,
    std::unique_ptr<Node> &head, std::mt19937 &gen,
    std::vector<std::shared_ptr<Module>> &modules, const int decayFactor) {

  head = buildSyntaxTree(rule_counts_map, n, gen, decayFactor);

  std::vector<Node *> moduleHeads, portDeclarations;

  findNodes(head.get(), moduleHeads, portDeclarations);

  removePortDeclarations(portDeclarations);
  bool isCorrect = true;

  replaceConstants(head.get());
  renamePositionalPorts(head.get());
  int modID = 0;
  std::unordered_map<std::string, Node *> declMap;
  std::unordered_map<std::string, Node *> dirMap;
  std::unordered_map<std::string, std::pair<Node *, PortDir>> directionMap;
  std::vector<std::pair<std::string, PortDir>> portList;

  for (auto &m : moduleHeads) {
    declMap.clear();
    dirMap.clear();
    directionMap.clear();
    portList.clear();
    auto ansi = isAnsi(m);
    if (!ansi) {
      declareNonAnsiPorts(m, declMap, dirMap, directionMap, portList);
    } else {
      int counter = 0;
      findAnsiDeclarations(directionMap, m, declMap, counter, portList);
    }
    removeParameters(m);
    removeBodyParameters(m);
    removeAssignmentsInPorts(m);
    int lastID = renameVars(m, modID++, declMap, directionMap);

    replaceTypes(m, lastID);

    addConstantIDsToParameterList(m, declMap, dirMap);
    std::unordered_map<std::string, CanonicalTypes> idToType;

    isCorrect = inferTypes(m, idToType);

    if (isCorrect) {
      auto mod = std::make_shared<Module>();
      mod->moduleHead = m->getParent()->extractChild(m);
      mod->directionMap = std::move(directionMap);
      mod->portList = std::move(portList);
      mod->idToType = idToType;
      findModuleName(m, mod->moduleName);

      modules.push_back(std::move(mod));
    }
  }

  declMap.clear();
  dirMap.clear();
  directionMap.clear();
  renameVars(head.get(), 0, declMap, directionMap);
}

static void measureSize(Node *head, int &size) {
  if (head->getChildren().empty() && !head->getElement().empty()) {
    size++;
  } else {
    for (const auto &c : head->getChildren()) {
      measureSize(c.get(), size);
    }
  }
}

static int measureSize(std::vector<std::shared_ptr<Module>> &heads) {
  int size = 0;
  for (const auto &h : heads) {
    measureSize(h->moduleHead.get(), size);
  }
  return size;
}

static bool isCompatible(CanonicalTypes t1, CanonicalTypes t2) {
  auto isWireAndDefault =
      (t1 == CanonicalTypes::SCALAR || t1 == CanonicalTypes::DEFAULT_TYPE) &&
      (t2 == CanonicalTypes::SCALAR || t2 == CanonicalTypes::DEFAULT_TYPE);

  return t1 == t2 || isWireAndDefault;
}

static std::string
findCompatibleId(std::vector<std::string> &idsCallerModule,
                 std::unordered_map<std::string, std::pair<Node *, PortDir>>
                     &directionMapCaller,
                 std::unordered_map<std::string, CanonicalTypes> &typeMapCaller,
                 CanonicalTypes type, PortDir dir) {
  for (const auto &id : idsCallerModule) {

    if (typeMapCaller.find(id) != typeMapCaller.end() &&
        isCompatible(typeMapCaller[id], type) &&
        (directionMapCaller.find(id) == directionMapCaller.end() ||
         directionMapCaller[id].second == dir ||
         directionMapCaller[id].second == PortDir::INOUT))
      return id;
  }
  return "";
}

static void callModule(ProgramPoint &caller, std::string callee,
                       std::vector<std::string> &chosenIds) {
  Node *parent = caller.programPoint->getParent();
  size_t pos = 0;
  std::string call = callee + "(";

  for (size_t i = 0; i < chosenIds.size(); i++) {
    call += chosenIds[i] + ((i < chosenIds.size() - 1) ? "," : "");
  }
  call += ");";

  while (pos < parent->getChildren().size() &&
         parent->getChildren()[pos].get() != caller.programPoint)
    pos++;

  parent->insertChild(std::make_unique<Terminal>(call),
                      std::next(parent->getChildren().begin(), pos + 1));
}
static bool endsWith(const std::string &str, const std::string &pattern) {
  // Check if the string is shorter than the pattern
  if (str.length() < pattern.length()) {
    return false;
  }
  // Compare the substring from the end of the string
  return str.rfind(pattern) == (str.length() - pattern.length());
}

static double estimatePrimitiveModuleProbability(
    int n_gram,
    std::unordered_map<std::string, std::unordered_map<std::string, int>>
        &grammar) {

  double sum = 0;
  double prob = 0;

  if (n_gram == 1) {

    for (auto &[p1, p2] : grammar["module_or_generate_item"]) {
      if (p1 == "gate_instantiation") {
        prob = p2;
      }
      sum += p2;
    }

  } else {
    for (auto &[p1, p2] : grammar) {
      if (endsWith(p1, "module_or_generate_item")) {
        for (auto &[p3, p4] : p2) {
          if (p3 == "gate_instantiation") {
            prob += p4;
          }
          sum += p4;
        }
      }
    }
  }

  return prob / sum;
}

static void callPrimitiveModule(Module *m,
                                std::vector<std::string> &availableIds,
                                ProgramPoint &pp) {
  std::vector<std::string> chosenIds;
  std::string name = "";
  PortDir currentPortDir = PortDir::OUTPUT;

  for (const auto &id : availableIds) {
    if (m->directionMap[id].second == currentPortDir ||
        m->directionMap[id].second == PortDir::INOUT) {
      chosenIds.push_back(id);
      currentPortDir = PortDir::INPUT;
    }
  }

  std::vector<std::string> primitiveNames;

  switch (chosenIds.size()) {
  case 2:
    primitiveNames = {"not", "buf"};
    break;
  case 3:
    primitiveNames = {"and",  "or",     "xor",    "nand",   "nor",
                      "xnor", "bufif1", "bufif0", "notif1", "notif0"};

    break;
  default:

    if (chosenIds.size() >= 3) {
      primitiveNames = {"and", "or", "xor", "nand", "nor", "xnor"};
    } else {

      return;
    }

    break;
  }
  name = primitiveNames[rand() % primitiveNames.size()];
  callModule(pp, name, chosenIds);
}

int main(int argc, char **argv) {
  auto flags = parseArgs(argc, argv);

  if (flags.count("debug"))
    debug = true;

  bool printSeed = flags.count("printseed") != 0;
  bool verbose = flags.count("verbose") != 0;

  std::ifstream f(flags["file"].as<std::string>());

  std::string json_str((std::istreambuf_iterator<char>(f)),
                       std::istreambuf_iterator<char>());
  json data = json::parse(json_str);
  f.close();
  auto rule_counts_map = data.get<
      std::unordered_map<std::string, std::unordered_map<std::string, int>>>();

  auto seed = flags.count("seed")
                  ? flags["seed"].as<std::random_device::result_type>()
                  : 0;
  auto n = flags["n-value"].as<int>();

  std::unique_ptr<Node> head;
  std::random_device rd;

  if (seed == 0) {
    seed = rd();
  }

  unsigned int finalSeed = seed;
  std::mt19937 gen(seed);

  std::vector<std::shared_ptr<Module>>
      createdModules; // modules that were created
  std::vector<std::shared_ptr<Module>>
      usedModules; // modules already processed that will be in the output
                   // program

  int TARGET_SIZE = flags["target-size"].as<int>();
<<<<<<< HEAD
  int decayFactor = flags["decay-factor"].as<int>();
=======

  double PRIMITIVE_MODULE_PROBABILITY =
      estimatePrimitiveModuleProbability(n, map);
  if (debug)
    std::cerr << "Probability of adding a primitive module: "
              << PRIMITIVE_MODULE_PROBABILITY << std::endl;

>>>>>>> b8472230
  if (verbose && printSeed) {
    std::cerr << "Seed: " << seed << std::endl;
  }

  do {
    do {
      generateModules(n, rule_counts_map, head, gen, createdModules,
                      decayFactor); // populates createdModules with
                                    // type inference checked modules
    } while (createdModules.empty());

    for (auto &m : createdModules) {
      LivenessVisitor lv(m->programPoints);
      lv.applyVisit(m->moduleHead.get());
    }

    auto &m =
        createdModules[rand() % createdModules.size()]; // pick a random module
    if (!m->programPoints.empty()) {
      auto pp =
          m->programPoints[rand() %
                           m->programPoints.size()]; // pick a random program
                                                     // point inside m

      for (auto it = createdModules.begin(); it != createdModules.end();) {
        auto &m2 = *it;
        auto rng = std::default_random_engine{};
        std::vector<std::string> availableIds(pp.liveness.begin(),
                                              pp.liveness.end());
        if (m2 != m) {
          bool compatible = true;
          std::vector<std::string> chosenIds;

          for (auto [x, y] : m2->portList) {
            std::shuffle(availableIds.begin(), availableIds.end(), rng);

            auto id = findCompatibleId(availableIds, m->directionMap,
                                       m->idToType, m2->idToType[x], y);
            if (id != "") {
              chosenIds.push_back(id);
            } else {
              compatible = false;
              break;
            }
          }

          if (compatible) {
            // Find the iterator for `m`
            auto m_it =
                std::find(createdModules.begin(), createdModules.end(), m);

            if (!m2->isSelected) { // If not in usedModules rename and add it
              m2->isSelected = true;
              m2->moduleName->setElement("module_" +
                                         std::to_string(usedModules.size()));

              usedModules.push_back(m2);
            }
            callModule(pp, m2->moduleName->getElement(), chosenIds);

            if (rand() / (double)RAND_MAX < PRIMITIVE_MODULE_PROBABILITY) {
              auto primitiveProgramPoint =
                  m->programPoints[rand() % m->programPoints.size()];
              callPrimitiveModule(m.get(), availableIds, primitiveProgramPoint);
            }

            if (!m->isSelected) {
              m->isSelected = true;
              m->moduleName->setElement("module_" +
                                        std::to_string(usedModules.size()));

              if (m_it != createdModules.end()) {
                // Move m to usedModules
                usedModules.push_back(std::move(*m_it));
              }
            }

            createdModules.erase(m_it);
            break;
          }
        }

        ++it;
      }
    }

  } while (measureSize(usedModules) < TARGET_SIZE);

  if (printSeed)
    std::cout << "// Seed: " << finalSeed << std::endl;

  for (const auto &m : usedModules) {
    if (flags.count("printtree"))
      dumpSyntaxTree(m->moduleHead.get());
    codeGen(m->moduleHead.get());
    std::cout << std::endl;
  }

  return 0;
}<|MERGE_RESOLUTION|>--- conflicted
+++ resolved
@@ -930,9 +930,7 @@
                    // program
 
   int TARGET_SIZE = flags["target-size"].as<int>();
-<<<<<<< HEAD
   int decayFactor = flags["decay-factor"].as<int>();
-=======
 
   double PRIMITIVE_MODULE_PROBABILITY =
       estimatePrimitiveModuleProbability(n, map);
@@ -940,7 +938,6 @@
     std::cerr << "Probability of adding a primitive module: "
               << PRIMITIVE_MODULE_PROBABILITY << std::endl;
 
->>>>>>> b8472230
   if (verbose && printSeed) {
     std::cerr << "Seed: " << seed << std::endl;
   }
