#include "AST.h"
#include "CodeGenVisitor.h"
#include "ConstantsReplacerVisitor.h"
#include "DOTGenVisitor.h"
#include "Functions.h"
#include "IdentifierRenamingVisitor.h"
#include "ReachingDefs.h"
#include "TypeInference.h"
#include "Visitor.h"
#include <algorithm>
#include <cxxopts.hpp>
#include <filesystem>
#include <fstream>
#include <iomanip>
#include <iostream>
#include <nlohmann/json.hpp>
#include <random>
#include <set>
#include <stack>
#include <unordered_map>
#include <vector>

using json = nlohmann::json;
bool debug = false;

static constexpr char separator = '~';

std::vector<int> declared_packages;

static std::vector<std::string> breakRuleInProds(const std::string &rule) {
  std::istringstream iss(rule);
  std::vector<std::string> result;

  std::string token;
  while (std::getline(iss, token, ' ')) {
    result.push_back(token);
  }

  return result;
}

static std::vector<std::string> chooseProds(
    const std::unordered_map<std::string, std::unordered_map<std::string, int>>
        &map,
    const std::string &context, std::mt19937 &gen) {
  std::vector<std::string> productionsStr;
  std::vector<double> productionsCount;

  int sum = 0;
  for (const auto &[prod, prodCount] : map.at(context)) {
    if (prod.find("timescale_directive") != std::string::npos) {
      continue;
    } else if (prod.find("misc_directive") != std::string::npos) {
      continue;
    } else if (prod.find("package_or_generate_item_declaration") !=
               std::string::npos) {
      productionsStr.push_back(prod);
      productionsCount.push_back(3767);
      continue;
<<<<<<< HEAD
    } else if (prod.find("class_declaration") != std::string::npos) {
=======
    } else if (prod.find("any_param_declaration") != std::string::npos) {
>>>>>>> e817bd73
      productionsStr.push_back(prod);
      productionsCount.push_back(3767);
      continue;
    } else {
      productionsStr.push_back(prod);
      productionsCount.push_back(prodCount);
    }

<<<<<<< HEAD
=======
    else if (prod.find("class_declaration") != std::string::npos) {
      productionsStr.push_back(prod);
      productionsCount.push_back(3767);
      continue;
    } else {
      productionsStr.push_back(prod);
      productionsCount.push_back(prodCount);
    }

>>>>>>> e817bd73
    sum += prodCount;
  }

  for (double &count : productionsCount) {
    count /= sum;
  }

  std::discrete_distribution<> d(productionsCount.begin(),
                                 productionsCount.end());
  return breakRuleInProds(productionsStr[d(gen)]);
}

static std::string getNodeContext(Node *node, const int n) {
  std::string context = "";

  int depth = 0;
  while (depth < n && node != nullptr) {
    context.insert(0, node->getElement() + separator);
    ++depth;
    node = node->getParent();
  }

  if (context.size() > 0) {
    // Remove last separator
    context.pop_back();
  }

  return context;
}

static std::unique_ptr<Node> getNodeOrFail(const std::string &productionName,
                                           std::string &&element) {
  auto it = classMap.find(productionName);
  if (it == classMap.end()) {
    std::cerr << "Unknown production '" << productionName << "'\n";
    std::cerr << "Aborting\n";
    exit(1);
  }

  return it->second(std::move(element));
}

static void isnetdecl(std::vector<std::string> &prods, bool &is_first_netassign,
                      bool &is_first_netvariable) {
  if (prods[0] == "net_variable") {
    if (!is_first_netassign) {
      is_first_netvariable = true;
    } else {
      prods.clear();
      prods.push_back("net_decl_assign");
    }
  } else if (prods[0] == "net_decl_assign") {
    if (!is_first_netvariable) {
      is_first_netassign = true;
    } else {
      prods.clear();
      prods.push_back("net_variable");
    }
  }
}

static std::unique_ptr<Node> buildSyntaxTree(
    const std::unordered_map<std::string, std::unordered_map<std::string, int>>
        &map,
    const int n, std::mt19937 &gen) {

  bool is_first_netassign = false;
  bool is_first_netvariable = false;
  auto head = classMap["source_text"]("source_text");
  head->setParent(nullptr);

  std::stack<Node *> stack;
  stack.push(head.get());

  while (!stack.empty()) {
    auto curr = stack.top();
    stack.pop();

    std::string context = getNodeContext(curr, n);
    auto prods = chooseProds(map, context, gen);

    isnetdecl(prods, is_first_netassign, is_first_netvariable);
    std::vector<std::unique_ptr<Node>> children;
    context = getNodeContext(curr, n - 1);
    if (!context.empty())
      context += separator;
    for (std::string prod : prods) {
      std::unique_ptr<Node> child;

      if (prod[0] == '\'' || prod[0] == '\"') {
        prod.erase(0, 1);
        prod.erase(prod.size() - 1);

        child = std::make_unique<Terminal>(" " + prod + " ");
      } else if (prod == "%empty") {
        child = std::make_unique<Terminal>("");
      } else {
        auto aux = prod;
        std::transform(aux.begin(), aux.end(), aux.begin(), tolower);

        if (map.find(context + prod) == map.end()) {
          child = getNodeOrFail(aux, " " + prod + " ");
        } else {
          child = getNodeOrFail(aux, std::move(prod));
          stack.push(child.get());
        }
      }

      child->setParent(curr);
      children.push_back(std::move(child));
    }

    curr->setChildren(std::move(children));
  }

  return head;
}

static void findModulePorts(Node *head, std::vector<Node *> &modules,
                            std::vector<Node *> &portDeclarations) {
  if (head->type == NodeType::MODULE_OR_INTERFACE_DECLARATION ||
      head->type == NodeType::PACKAGE_DECLARATION) {
    modules.push_back(head);
  } else if (head->type == NodeType::MODULE_PORT_DECLARATION) {
    portDeclarations.push_back(head);
  }

  for (const auto &c : head->getChildren()) {
    findModulePorts(c.get(), modules, portDeclarations);
  }
}

static void removePortDeclarations(std::vector<Node *> &portDeclarations) {
  for (auto *decl : portDeclarations) {
    decl->getParent()->clearChildren();
  }
}

static PortDir getPortFromString(std::string port) {
  auto p = PortDir::INPUT;
  if (port == " output ") {
    p = PortDir::OUTPUT;
  } else if (port == " inout ") {
    p = PortDir::INOUT;
  }

  return p;
}

static void codeGen(Node *head) {
  CodeGenVisitor visitor;
  visitor.applyVisit(head);
}

static void replaceConstants(Node *head) {
  ReplaceConstantsVisitor visitor;
  visitor.applyVisit(head);
}

static int renameVars(
    Node *head, int modID, int packageID,
    std::unordered_map<std::string, Node *> &declMap,
    std::unordered_map<std::string, std::pair<Node *, PortDir>> &directionMap) {
  IdentifierRenamingVisitor visitor(modID, packageID, declMap, directionMap);
  visitor.applyVisit(head);
  if (visitor.to_define.size() > 0) {
    return -1;
  }
  return visitor.varID;
}

static bool isAnsi(Node *head) {
  bool ansi = false;
  if (head->type == NodeType::LIST_OF_PORTS_OR_PORT_DECLARATIONS_ANSI)
    ansi = true;

  for (int i = 0; i < (int)head->getChildren().size() && !ansi; i++) {
    ansi |= isAnsi(head->getChildren()[i].get());
  }
  return ansi;
}

static int countNumberPorts(Node *head) {
  int count = 0;

  if (head->type == NodeType::PORT_DECLARATION_NON_ANSI)
    count += 1;

  for (auto const &c : head->getChildren()) {
    count += countNumberPorts(c.get());
  }
  return count;
}

static int renameNonAnsiPorts(Node *head, int counter, int n,
                              std::unordered_map<std::string, Node *> &decl_map,
                              bool isdecl = false, bool isDimension = false) {
  isdecl |= head->type == NodeType::PORT_REFERENCE;
  isDimension |= head->type == NodeType::DECL_DIMENSIONS_OPT;

  if ((head->type == NodeType::SYMBOLIDENTIFIER ||
       head->type == NodeType::ESCAPEDIDENTIFIER ||
       head->type == NodeType::KEYWORDIDENTIFIER) &&
      counter == 0) {
    counter++;

  } else if (isdecl && !isDimension &&
             (head->type == NodeType::SYMBOLIDENTIFIER ||
              head->type == NodeType::ESCAPEDIDENTIFIER ||
              head->type == NodeType::KEYWORDIDENTIFIER)) {
    auto s = " id_" + std::to_string(counter) + " ";
    decl_map[s] = head;
    if (debug)
      std::cerr << "Renaming ID to " << s << std::endl;
    head->setElement(s);

    counter++;
  }

  if (counter <= n) {
    for (const auto &c : head->getChildren()) {
      counter = renameNonAnsiPorts(c.get(), counter, n, decl_map, isdecl,
                                   isDimension);
    }
  }

  return counter;
}

static bool matchNonAnsiPorts(
    Node *head, int n, std::unordered_map<std::string, Node *> &dir_map,
    std::unordered_map<std::string, std::pair<Node *, PortDir>> &directionMap,
    std::vector<std::pair<std::string, PortDir>> &portList) {
  bool done = false;

  if (head->type == NodeType::MODULE_ITEM_LIST_OPT) {
    if (debug)
      std::cerr << "Matching non ansi ports" << std::endl;

    for (int i = 1; i <= n; i++) {
      PortDir choice = static_cast<PortDir>((unsigned short)rand() % 3);
      std::string iStr = std::to_string(i);

      auto id = " id_" + iStr + " ";
      auto type = " type_" + iStr + " ";

      std::string dir = "";

      switch (choice) {
      case PortDir::INPUT:
        dir = "input";
        break;
      case PortDir::OUTPUT:
        dir = "output";
        break;
      case PortDir::INOUT:
      default:
        dir = "inout";
        break;
      }

      auto childId = std::make_unique<Symbolidentifier>(id);
      dir_map[id] = childId.get();

      auto childDir = std::make_unique<Terminal>(dir);
      directionMap[id] = {childDir.get(), choice};
      portList.push_back({id, choice});

      auto childType = std::make_unique<Terminal>(type);
      auto module_item = std::make_unique<Module_item>("module_item");
      module_item->setParent(head);

      auto t1 = std::make_unique<Terminal>("; ");
      t1->setParent(module_item.get());
      module_item->insertChildToBegin(std::move(t1));

      childId->setParent(module_item.get());
      module_item->insertChildToBegin(std::move(childId));

      childType->setParent(module_item.get());
      module_item->insertChildToBegin(std::move(childType));

      childDir->setParent(module_item.get());
      module_item->insertChildToBegin(std::move(childDir));

      head->insertChildToBegin(std::move(module_item));
    }
    done = true;
  }

  for (int i = 0; i < (int)head->getChildren().size() && !done; i++) {
    done |= matchNonAnsiPorts(head->getChildren()[i].get(), n, dir_map,
                              directionMap, portList);
  }

  return done;
}

static void declareNonAnsiPorts(
    Node *head, std::unordered_map<std::string, Node *> &decl_map,
    std::unordered_map<std::string, Node *> &dir_map,
    std::unordered_map<std::string, std::pair<Node *, PortDir>> &directionMap,
    std::vector<std::pair<std::string, PortDir>> &portList) {
  auto count = 0;
  if (debug)
    std::cerr << "Code is not ansi" << std::endl;
  count = countNumberPorts(head);
  if (debug)
    std::cerr << count << " vars found" << std::endl;
  renameNonAnsiPorts(head, 0, count, decl_map);
  matchNonAnsiPorts(head, count, dir_map, directionMap, portList);
}

static void replaceTypes(Node *head, int &id) {
  /* if (head->type == NodeType::DECL_VARIABLE_DIMENSION) {
    head->clearChildren();
    head->insertChildToBegin(std::make_unique<Terminal>(""));
  } else  */
  if (head->type == NodeType::INTEGER_VECTOR_TYPE) { // removes reg, logic ...
    head->getChildren()[0]->setElement("type_" + std::to_string(id++));
  } else if (head->type == NodeType::UDP_PORT_DECL &&
             head->getChildren()[0]->getElement() == " reg ") {
    head->getChildren()[0]->setElement("type_" + std::to_string(id++));

  } else if (head->type == NodeType::GATETYPE ||
             head->type == NodeType::NET_TYPE ||
             head->type == NodeType::VAR_TYPE) { // removes wire ...
    head->getChildren()[0]->setElement("type_" + std::to_string(id++));
  }

  else if (head->getElement() == " signed " ||
           head->getElement() == " unsigned ") {

    head->setElement("");

  } else if (head->getElement() == " string ") {

    head->setElement("type_" + std::to_string(id++));
  } else {
    for (const auto &c : head->getChildren()) {
      replaceTypes(c.get(), id);
    }
  }
}

static Node *findParameterList(Node *moduleHead) {
  for (const auto &c : moduleHead->getChildren()) {
    if (c->type == NodeType::MODULE_PARAMETER_PORT_LIST_OPT)
      return c.get();
  }

  return nullptr;
}

static bool isId(const std::string &name) {
  return name == " SymbolIdentifier " || name == " EscapedIdentifier ";
}
static void renamePositionalPort(Node *curr, int &id,
                                 bool ismemberName = false) {
  ismemberName |= curr->getElement() == "member_name";
  // std::cerr << "MEMBER: " << ismemberName << std::endl;

  for (auto &c : curr->getChildren()) {
    renamePositionalPort(c.get(), id, ismemberName);
  }

  if (isId(curr->getElement()) && ismemberName) {
    curr->setElement(" id_" + std::to_string(id++));
  }
}

static void renamePositionalPorts(Node *head) {
  if (head->getElement() == "any_port_list_named") {
    int i = 0;
    for (auto &c : head->getChildren()) {
      renamePositionalPort(c.get(), i);
    }
  }
  for (auto &c : head->getChildren()) {
    renamePositionalPorts(c.get());
  }
}

// find ids used in a place where their value should be constant
static void findConstantIDs(Node *head,
                            std::set<std::pair<std::string, bool>> &idsFound,
                            bool isIndex = false, bool isParam = false) {
  if (head->type == NodeType::DECL_VARIABLE_DIMENSION ||
      head->type == NodeType::SELECT_VARIABLE_DIMENSION)
    isIndex = true;

  else if ((isIndex || isParam) &&
           head->getElement().find("id") != std::string::npos &&
           head->getChildren().size() == 0) {
    bool shouldRename = true;

    if (isParam)
      shouldRename = false;

    idsFound.insert({head->getElement(), shouldRename});
  }

  for (const auto &c : head->getChildren()) {
    findConstantIDs(c.get(), idsFound, isIndex, isParam);
  }
}

static void createParameterList(Node *parameterList) {
  std::vector<std::unique_ptr<Node>> children;

  children.push_back(std::make_unique<Terminal>(" #( "));

  parameterList->setChildren(std::move(children));
}

static void removeNodes(Node *head, NodeType t) {
  if (head->type == t) {
    head->getParent()->extractChild(head);
    return;
  }

  for (size_t i = 0; i < head->getChildren().size(); i++) {
    removeNodes(head->getChildren()[i].get(), t);
  }
}

// finds the first occurrence of a node with type t
Node *findNode(Node *head, NodeType t) {
  if (head->type == t)
    return head;

  for (const auto &c : head->getChildren()) {
    if (auto ret = findNode(c.get(), t))
      return ret;
  }

  return nullptr;
}

// populates the vector nodes with all the occurrence of nodes with type t
void findNodes(Node *head, std::vector<Node *> &nodes, NodeType t) {
  if (head->type == t)
    nodes.push_back(head);

  for (const auto &c : head->getChildren())
    findNodes(c.get(), nodes, t);
}

Node *getChild(std::vector<std::unique_ptr<Node>> const &children, NodeType t) {
  for (auto &c : children) {
    if (c->type == t)
      return c.get();
  }
  return nullptr;
}

static void
addParametersToList(Node *parameterList,
                    const std::set<std::pair<std::string, bool>> &constantIds) {
  for (auto &[id, _] : constantIds) {
    auto node = std::make_unique<Terminal>("parameter");
    parameterList->insertChildToEnd(std::move(node));
    auto node2 = std::make_unique<Symbolidentifier>(id);
    parameterList->insertChildToEnd(std::move(node2));
    node = std::make_unique<Terminal>("=");
    parameterList->insertChildToEnd(std::move(node));
    node = std::make_unique<Terminal>("32'd" + std::to_string(rand() % 100));
    parameterList->insertChildToEnd(std::move(node));
    node = std::make_unique<Terminal>(",");
    parameterList->insertChildToEnd(std::move(node));
  }

  parameterList->getChildren()[parameterList->getChildren().size() - 1]
      .get()
      ->setElement(")");
}

static void renameConstantIDsDeclarations(
    std::unordered_map<std::string, Node *> &declMap,
    std::unordered_map<std::string, Node *> &dirMap,
    std::set<std::pair<std::string, bool>> &constantIDs) {
  for (auto &[id, shouldRename] : constantIDs) {

    if (shouldRename && declMap.find(id) != declMap.end()) {
      std::string newId = id;
      if (newId[0] == ' ') {
        newId[0] = '_';
        declMap.at(id)->setElement(" " + newId);

      } else {
        declMap.at(id)->setElement(" _" + newId);
      }
    }

    if (dirMap.find(id) != dirMap.end()) {
      std::string newId = id;
      newId[0] = '_';
      dirMap[id]->setElement(" " + newId);
    }
  }
}

static void removeAssignmentsInPorts(Node *head) {
  if (head->type == NodeType::PORT_DECLARATION_ANSI ||
      head->type == NodeType::PORT) {

    for (auto &c : head->getChildren()) {
      if (c->type == NodeType::TRAILING_ASSIGN_OPT) {
        c->clearChildren();
      }
    }

  } else {
    for (auto &c : head->getChildren())
      removeAssignmentsInPorts(c.get());
  }
}

static void
addConstantIDsToParameterList(Node *head,
                              std::unordered_map<std::string, Node *> &declMap,
                              std::unordered_map<std::string, Node *> &dirMap) {
  std::set<std::pair<std::string, bool>> constantIDs;
  findConstantIDs(head, constantIDs);

  if (constantIDs.empty())
    return;

  auto parameterList = findParameterList(head); // Can't be null
  // assert(parameterList != nullptr);
  if (!parameterList) {
    return;
  }
  if (parameterList->getChildren().size() <= 1) {
    createParameterList(parameterList);
  } else if (parameterList->getChildren().size() > 3) {
    parameterList->insertChild(
        std::make_unique<Terminal>(" , "),
        std::next(parameterList->getChildren().begin(),
                  parameterList->getChildren().size() - 1));
  }

  addParametersToList(parameterList, constantIDs);

  renameConstantIDsDeclarations(declMap, dirMap, constantIDs);
}

static void removeParameters(Node *head) {
  auto param = findParameterList(head);
  if (param) {
    param->clearChildren();
  }
}

static void dumpSyntaxTree(Node *head) {
  std::cerr << head->getElement() << " ->";
  for (auto &child : head->getChildren()) {
    dumpSyntaxTree(child.get());
  }
  std::cerr << "\n";
}

static void writeSyntaxTreeToDOT(Node *head, const std::string &fileName) {
  DOTGenVisitor visitor;
  visitor.visit(head);
  visitor.writeToFile(fileName);
}

static cxxopts::ParseResult parseArgs(int argc, char **argv) {
  // clang-format off
  cxxopts::Options options("Chimera", "Generates SystemVerilog Programs based on a json file of probabilities.");
  options.positional_help("[options] <file> <n-value>");

  options.add_options()
    ("file", "JSON file with n-gram probabilities", cxxopts::value<std::string>())
    ("n-value", "Number of n-grams to be used", cxxopts::value<int>()->default_value("1"))
    ("t,target-size", "Target size for the generated programs", cxxopts::value<int>()->default_value("100"))
    ("p,printtree", "Prints productions chains.")
    ("visualisetree", "Generates a DOT file with the syntax tree.")
    ("printseed", "Prints the randomization seed.")
    ("printcfg","Generates call graph dot file.")
    ("d,debug", "Prints debug messages.")
    ("b,addbind", "Enables bind statements (not supported in many EDA tools)")
    //("a,allow-ambiguous", "Force the inference analyses to allow programs with ambiguous types.")
    ("v,verbose", "Verbose output.") //Needs to implement
    ("addasserts", "Adds assert constructions.")
    ("s,seed", "Set the seed for randomization.", cxxopts::value<std::random_device::result_type>())
    ("h,help", "Display usage");
  // clang-format on

  options.parse_positional({"file", "n-value"});
  auto flags = options.parse(argc, argv);

  if (flags.count("help")) {
    std::cerr << options.help() << std::endl;
    exit(0);
  }

  if (!flags.count("file")) {
    std::cerr << "Missing JSON file with probabilities." << std::endl;
    std::cerr << "Use --help for more information." << std::endl;
    exit(1);
  }

  auto jsonFile = flags["file"].as<std::string>();
  if (!std::filesystem::exists(jsonFile)) {
    std::cerr << "'" << jsonFile << "' is not a valid file." << std::endl;
    exit(1);
  }

  if (!flags.count("n-value")) {
    std::cerr << "Missing value of 'n'." << std::endl;
    std::cerr << "Use --help for more information." << std::endl;
    exit(1);
  }

  if (flags["n-value"].as<int>() < 0) {
    std::cerr << "'n' must be greater than 0." << std::endl;
    exit(1);
  }

  return flags;
}
PortDir currentDir = PortDir::INPUT;

static void setDir(Node *head) {

  if (head->getChildren()[0]->type != NodeType::DIR)
    return;

  auto currPort = head->getChildren()[0]->getChildren()[0]->getElement();

  if (currPort == " output ")
    currentDir = PortDir::OUTPUT;
  else if (currPort == " input ")
    currentDir = PortDir::INPUT;
  else if (currPort == " inout ")
    currentDir = PortDir::INOUT;
}

// get id from data_type_or_implicit_basic_followed_by_id_and_dimensions_opt
// node
static Node *getID(Node *head) {

  if (head->type == NodeType::GENERICIDENTIFIER) {
    return head->getChildren()[0].get();

  } else if (head->type == NodeType::CLASS_ID) {

    return getID(head->getChildren()[0]
                     ->getChildren()[0]
                     .get()); // accesses GenericIdentifier directly

  } else if (head->type == NodeType::UNQUALIFIED_ID) {
    return getID(head->getChildren()[0].get());

  } else if (head->type == NodeType::PORT_DECLARATION_ANSI) {

    if (head->getChildren()[0]->type == NodeType::PORT_DIRECTION) {
      return getID(head->getChildren()[2].get());
    } else if (head->getChildren()[0]->type ==
               NodeType::TYPE_IDENTIFIER_FOLLOWED_BY_ID) {
      return getID(head->getChildren()[0].get());
    } else if (head->getChildren()[0]->type == NodeType::DATA_TYPE_PRIMITIVE) {
      return getID(head->getChildren()[1].get());
    }

  } else if (
      head->type ==
      NodeType::DATA_TYPE_OR_IMPLICIT_BASIC_FOLLOWED_BY_ID_AND_DIMENSIONS_OPT) {

    if (head->getChildren().size() == 1) {
      return getID(head->getChildren()[0]
                       ->getChildren()[0]
                       .get()); // accesses unqualified_id directly
    } else if (head->getChildren()[0]->type ==
               NodeType::SIGNING) { // id is in class_id in third position
      return getID(head->getChildren()[2].get());
    } else { // id is in class_id production in the second position
      return getID(head->getChildren()[1].get());
    }
  }
  return NULL;
}

static void findAnsiDeclarations(
    std::unordered_map<std::string, std::pair<Node *, PortDir>> &directionMap,
    Node *head, std::unordered_map<std::string, Node *> &decl_map, int &counter,
    int &typeCounter, std::vector<std::pair<std::string, PortDir>> &portList) {

  if (head->type == NodeType::PORT_DECLARATION_ANSI) {
    if (head->getChildren()[0].get()->type == NodeType::PORT_DIRECTION) {

      setDir(head->getChildren()[0].get());

      auto id = getID(head);
      if (id) {
        auto s = " id_" + std::to_string(counter++) + " ";

        decl_map[s] = id;

        if (debug)
          std::cerr << "Renaming ID to " << s << std::endl;

        id->setElement(s);

        directionMap[s] = {head, currentDir};
        portList.push_back({s, currentDir});
      }

      auto netType = head->getChildren()[1].get();

      if (netType->getChildren()[0]->getElement().empty()) {
        netType->getChildren()[0]->setElement(
            " type_" + std::to_string(typeCounter++) + " ");
      }
      auto dataType = head->getChildren()[2].get();

      for (auto &c : dataType->getChildren()) {
        if (c->type == NodeType::DECL_DIMENSIONS ||
            c->type == NodeType::DECL_DIMENSIONS_OPT ||
            c->type == NodeType::DATA_TYPE_PRIMITIVE) {
          c->clearChildren();
          c->insertChildToBegin(std::make_unique<Terminal>(""));
        }
      }
    }
  }

  for (const auto &c : head->getChildren()) {
    findAnsiDeclarations(directionMap, c.get(), decl_map, counter, typeCounter,
                         portList);
  }
}

static void findModuleName(Node *head, Node *&name) {

  if (head->type == NodeType::GENERICIDENTIFIER &&
      !head->getChildren().empty()) {
    if (head->getChildren()[0]->getElement().find("module") !=
            std::string::npos ||
        head->getChildren()[0]->getElement().find("package") !=
            std::string::npos) {
      name = head->getChildren()[0].get();
    } else if (head->getChildren()[0]->type == NodeType::KEYWORDIDENTIFIER) {
      name = head->getChildren()[0]
                 ->getChildren()[0]
                 .get(); // accesses the terminal child of keywordIdentifier
    }
  } else {
    for (const auto &c : head->getChildren()) {
      findModuleName(c.get(), name);
    }
  }
}

static void removeEmptyGateTypes(Node *head) {
  if (head->type == NodeType::GATETYPE &&
      head->getChildren()[0]->getElement().empty()) {
    auto parent = head->getParent();
    parent->clearChildren();
    parent->insertChildToEnd(std::make_unique<Terminal>(""));
  } else {
    for (size_t i = 0; i < head->getChildren().size(); i++) {
      removeEmptyGateTypes(head->getChildren()[i].get());
    }
  }
}

static void removeIncorrectGates(Node *head) {
  // Remove gates declarations from the generated module
  if (head->type ==
      NodeType::NON_ANONYMOUS_GATE_INSTANCE_OR_REGISTER_VARIABLE) {
    if (head->getChildren()[2]->getElement() == " ( ") {
      head->extractChild(head->getChildren()[2].get());
      head->extractChild(head->getChildren()[2].get());
      head->getChildren()[2]->setElement("");
    }
  }

  for (size_t i = 0; i < head->getChildren().size(); i++) {
    removeIncorrectGates(head->getChildren()[i].get());
  }
}

static void removeDeclDimensions(Node *head) {
  if (head->type == NodeType::DECL_DIMENSIONS) {
    head->clearChildren();
    head->insertChildToEnd(std::make_unique<Terminal>(""));
    return;
  }

  for (size_t i = 0; i < head->getChildren().size(); i++) {
    removeDeclDimensions(head->getChildren()[i].get());
  }
}

static std::string findIdFromNode(Node *head) {

  // head is a terminal node
  if (head->getChildren().size() == 0) {
    return head->getElement();
  }
  std::string id;
  for (size_t i = 0; i < head->getChildren().size(); i++) {
    id += findIdFromNode(head->getChildren()[i].get());
  }
  return id;
}

static void
findAssignments(Node *head,
                std::vector<std::pair<std::string, std::string>> &assignments) {
  if (head->type == NodeType::CONT_ASSIGN) {
    std::string lhs = findIdFromNode(head->getChildren()[0].get());
    std::string rhs = findIdFromNode(head->getChildren()[2].get());
    assignments.push_back({lhs, rhs});
  }
  for (size_t i = 0; i < head->getChildren().size(); i++) {
    findAssignments(head->getChildren()[i].get(), assignments);
  }
}

static void
addAsserts(Node *head,
           std::vector<std::pair<std::string, std::string>> &assignments,
           long unsigned int index) {
  if (index >= assignments.size()) {
    return;
  }
  if (head->type == NodeType::CONT_ASSIGN) {
    head->insertChildToEnd(std::make_unique<Terminal>(";"));
    head->insertChildToEnd(std::make_unique<Terminal>("assert ("));
    head->insertChildToEnd(
        std::make_unique<Terminal>(assignments[index].first));
    head->insertChildToEnd(std::make_unique<Terminal>("=="));
    head->insertChildToEnd(
        std::make_unique<Terminal>(assignments[index].second));
    head->insertChildToEnd(std::make_unique<Terminal>(");"));
    index += 1;
  }
  for (size_t i = 0; i < head->getChildren().size(); i++) {
    addAsserts(head->getChildren()[i].get(), assignments, index);
  }
}

static void removeIncorrectParameters(Node *head) {
  // Remove gates declarations from the generated module
  if (head->type == NodeType::PARAMETER_VALUE_OPT) {
    head->clearChildren();
    head->insertChildToEnd(std::make_unique<Terminal>(""));
  }

  for (size_t i = 0; i < head->getChildren().size(); i++) {
    removeIncorrectParameters(head->getChildren()[i].get());
  }
}

static void removeIncorrectVariableDimensions(Node *head) {
  // Remove gates declarations from the generated module
  if (head->type == NodeType::REFERENCE && head->getChildren().size() >= 2) {
    std::string id = findIdFromNode(head->getChildren()[1].get());
    std::cerr << "id found:" << id << std::endl;
  }

  for (size_t i = 0; i < head->getChildren().size(); i++) {
    removeIncorrectVariableDimensions(head->getChildren()[i].get());
  }
}

static bool
renameQualifiedIds(Node *head,
                   std::vector<std::pair<std::string, PortDir>> &portList) {
  if (head->getElement() == "SCOPE") {
    if (declared_packages.empty()) {
      return false;
    }
    head->setElement(" package_" + std::to_string(declared_packages[0]));
  }
  if (portList.size() != 0) {
    if (head->getElement() == "SCOPE_ELEMENT") {
      head->setElement(portList[0].first);
    }
  }
  for (size_t i = 0; i < head->getChildren().size(); i++) {
    if (!renameQualifiedIds(head->getChildren()[i].get(), portList)) {
      return false;
    }
  }
  return true;
}

static void removeInoutRegisters(Node *head) {
  if (head->getChildren().size() >= 3) {
    if (head->getChildren()[0]->getElement().find("inout") !=
            std::string::npos &&
        head->getChildren()[1]->getElement().find("reg") != std::string::npos) {
      head->getChildren()[0]->setElement(" input ");
    }
  }

  for (size_t i = 0; i < head->getChildren().size(); i++) {
    removeInoutRegisters(head->getChildren()[i].get());
  }
}

static void generateModules(
    int n,
    std::unordered_map<std::string, std::unordered_map<std::string, int>> map,
    std::unique_ptr<Node> &head, std::mt19937 &gen,
    std::vector<std::shared_ptr<Module>> &modules) {

  head = buildSyntaxTree(map, n, gen);

  removeIncorrectGates(head.get());
  removeIncorrectParameters(head.get());

  std::vector<Node *> moduleHeads, portDeclarations;
  findModulePorts(head.get(), moduleHeads, portDeclarations);

  removePortDeclarations(portDeclarations);
  bool isCorrect = true;

  replaceConstants(head.get());
  renamePositionalPorts(head.get());

  int modID = 0;
  int packageID = 0;
  std::unordered_map<std::string, Node *> declMap; //
  std::unordered_map<std::string, Node *> dirMap;  // maps an id to its
                                                   // definition
  std::unordered_map<std::string, std::pair<Node *, PortDir>>
      directionMap; // maps the direction(in, out, inout) of the ids
  std::vector<std::pair<std::string, PortDir>>
      portList; // list of ports for a module
  std::vector<std::pair<std::string, PortDir>> previousPortList;
  for (auto &m : moduleHeads) {

    declMap.clear();
    dirMap.clear();
    directionMap.clear();
    portList.clear();
    declared_packages.clear();
    auto ansi = isAnsi(m);

    if (!ansi) {
      declareNonAnsiPorts(m, declMap, dirMap, directionMap, portList);
    } else {
      int counter = 0;
      int typeCounter = 0;
      findAnsiDeclarations(directionMap, m, declMap, counter, typeCounter,
                           portList);
    }
    removeParameters(m);
    removeAssignmentsInPorts(m);

    // Rename SymbolIdentifier placeholders
    int lastID;
    if (m->type == NodeType::MODULE_OR_INTERFACE_DECLARATION) {
      lastID = renameVars(m, modID++, packageID, declMap, directionMap);
    } else {
      declared_packages.push_back(packageID);
      lastID = renameVars(m, modID, packageID++, declMap, directionMap);
    }

    // Discard programs that use variables not declared
    if (lastID == -1) {
      isCorrect = false;
    }

    // Replace real generated types for placeholders
    // Prepares for type inference
    replaceTypes(m, lastID);
    addConstantIDsToParameterList(m, declMap, dirMap);

    std::unordered_map<std::string, CanonicalTypes>
        idToType; // maps an id to its inferred type

    if (!renameQualifiedIds(m, previousPortList)) {
      isCorrect = false;
    }

    isCorrect = inferTypes(m, idToType) && isCorrect;

    if (isCorrect) {

      // Removes not replaced gate types
      removeEmptyGateTypes(m);

      auto mod = std::make_shared<Module>();

      mod->moduleHead = m->getParent()->extractChild(m);
      mod->directionMap = std::move(directionMap);
      mod->portList = std::move(portList);
      mod->idToType = idToType;

      // Get the name of the module
      findModuleName(m, mod->moduleName);
      if (previousPortList.size() == 0) {
        previousPortList = mod->portList;
      }

      removeInoutRegisters(m);
      removeDeclDimensions(m);
<<<<<<< HEAD
      // removeIncorrectVariableDimensions(m);
=======
>>>>>>> e817bd73

      // Map live vars to each program point
      ReachingDefsVisitor rd(mod->programPoints);
      rd.applyVisit(mod->moduleHead.get());

      modules.push_back(std::move(mod));
    }
    previousPortList = portList;
  }
  declMap.clear();
  dirMap.clear();
  directionMap.clear();

  // Rename what is left of the generated program, e.g. global vars
  renameVars(head.get(), 0, 0, declMap, directionMap);
}

static void measureSize(Node *head, int &size) {
  if (head->getChildren().empty() && !head->getElement().empty()) {

    size++;
  } else {
    for (const auto &c : head->getChildren()) {
      measureSize(c.get(), size);
    }
  }
}

static int measureSize(std::vector<std::shared_ptr<Module>> &heads) {
  int size = 0;
  for (const auto &h : heads) {
    measureSize(h->moduleHead.get(), size);
  }
  return size;
}

static bool isCompatible(CanonicalTypes t1, CanonicalTypes t2) {
  auto isWireAndDefault =
      (t1 == CanonicalTypes::SCALAR || t1 == CanonicalTypes::DEFAULT_TYPE) &&
      (t2 == CanonicalTypes::SCALAR || t2 == CanonicalTypes::DEFAULT_TYPE);

  return t1 == t2 || isWireAndDefault;
}

static std::string
findCompatibleId(const std::vector<std::string> &idsCallerModule,
                 std::unordered_map<std::string, std::pair<Node *, PortDir>>
                     &directionMapCaller,
                 std::unordered_map<std::string, CanonicalTypes> &typeMapCaller,
                 CanonicalTypes type, PortDir dir) {
  for (const auto &id : idsCallerModule) {

    if (typeMapCaller.find(id) != typeMapCaller.end() &&
        isCompatible(typeMapCaller[id], type) &&
        (directionMapCaller.find(id) == directionMapCaller.end() ||
         directionMapCaller[id].second == dir ||
         directionMapCaller[id].second == PortDir::INOUT))
      return id;
  }
  return "";
}

static std::string getDefaultValue(CanonicalTypes t) {
  switch (t) {
  case CanonicalTypes::SCALAR:
  case CanonicalTypes::CONST_SCALAR:
  case CanonicalTypes::BIT:
  case CanonicalTypes::LOGIC:
  case CanonicalTypes::REG:
  case CanonicalTypes::WIRE:
  case CanonicalTypes::INTEGER:
    return "0";

  case CanonicalTypes::FLOAT_SCALAR:
    return "0.0";
  case CanonicalTypes::STRING:
    return "\"\"";
  default:
    if (debug)
      std::cerr << "Type " << static_cast<typeId>(t) << " has no default value"
                << std::endl;
  }
  return "";
}

std::string getStringfromType(CanonicalTypes t) {
  switch (t) {

  case CanonicalTypes::BIT:
    return " bit ";
  case CanonicalTypes::SCALAR:
  case CanonicalTypes::CONST_SCALAR:
  case CanonicalTypes::LOGIC:
    return " logic ";
  case CanonicalTypes::REG:
    return " reg ";

  case CanonicalTypes::WIRE:
    return " wire ";
  case CanonicalTypes::INTEGER:
    return " int ";

  case CanonicalTypes::FLOAT_SCALAR:
    return " float ";
  case CanonicalTypes::STRING:
    return " string ";
  default:
    if (debug)
      std::cerr << "Type " << static_cast<typeId>(t)
                << " has no defined type as string" << std::endl;
  }
  return "";
}

static size_t getPosFromPP(ProgramPoint &pp) {
  Node *parent = pp.programPoint->getParent();
  size_t pos = 0;

  while (pos < parent->getChildren().size() &&
         parent->getChildren()[pos].get() != pp.programPoint)
    pos++;

  return pos;
}

// creates assignment for an hierarchical reference and place it just after the
// program point indicated
static void hierarchicalReference(Node *parent, size_t pos,
                                  const std::string &id,
                                  const std::string &value, std::string &scope,
                                  const std::string &callName) {

  const auto reference =
      "assign " + callName + "." + scope + id + " = " + value + ";";
  parent->insertChild(std::make_unique<Terminal>(reference),
                      std::next(parent->getChildren().begin(), pos));
}

static void callModule(ProgramPoint &caller, const std::string &callee,
                       std::vector<std::string> &chosenIds,
                       std::string callName) {

  std::string call = callee + " " + callName + " (";

  for (size_t i = 0; i < chosenIds.size(); i++) {
    call += chosenIds[i] + ((i < chosenIds.size() - 1) ? "," : "");
  }
  call += ");";
  auto parent = caller.programPoint->getParent();
  auto pos = getPosFromPP(caller) +
             1; // the new child must be after the caller program point

  parent->insertChild(std::make_unique<Terminal>(call),
                      std::next(parent->getChildren().begin(), pos));
}

static bool endsWith(const std::string &str, const std::string &pattern) {
  // Check if the string is shorter than the pattern
  if (str.length() < pattern.length()) {
    return false;
  }
  // Compare the substring from the end of the string
  return str.rfind(pattern) == (str.length() - pattern.length());
}

static double estimatePrimitiveModuleProbability(
    int n_gram,
    std::unordered_map<std::string, std::unordered_map<std::string, int>>
        &grammar) {

  double sum = 0;
  double prob = 0;

  if (n_gram == 1) {

    for (auto &[p1, p2] : grammar["module_or_generate_item"]) {
      if (p1 == "gate_instantiation") {
        prob = p2;
      }
      sum += p2;
    }

  } else {
    for (auto &[p1, p2] : grammar) {
      if (endsWith(p1, "module_or_generate_item")) {
        for (auto &[p3, p4] : p2) {
          if (p3 == "gate_instantiation") {
            prob += p4;
          }
          sum += p4;
        }
      }
    }
  }

  return prob / sum;
}

static void callPrimitiveModule(Module *m,
                                std::vector<std::string> &availableIds,
                                ProgramPoint &pp) {
  std::vector<std::string> chosenIds;
  std::string name = "";
  PortDir currentPortDir = PortDir::OUTPUT;

  for (const auto &id : availableIds) {
    if (m->directionMap[id].second == currentPortDir ||
        m->directionMap[id].second == PortDir::INOUT) {
      chosenIds.push_back(id);
      currentPortDir = PortDir::INPUT;
    }
  }

  std::vector<std::string> primitiveNames;

  switch (chosenIds.size()) {
  case 2:
    primitiveNames = {"not", "buf"};
    break;
  case 3:
    primitiveNames = {"and",  "or",     "xor",    "nand",   "nor",
                      "xnor", "bufif1", "bufif0", "notif1", "notif0"};

    break;
  default:

    if (chosenIds.size() >= 3) {
      primitiveNames = {"and", "or", "xor", "nand", "nor", "xnor"};
    } else {

      return;
    }

    break;
  }
  name = primitiveNames[rand() % primitiveNames.size()];
  callModule(pp, name, chosenIds, "primCall");
}

static void
addPrimitiveFunctionCalls(std::vector<std::shared_ptr<Module>> &modules) {
  std::vector<std::string> primitiveFunctions = {"clog2", "signed", "unsigned"};

  for (auto &m : modules) {
    for (auto &pp : m->programPoints) {
      if (auto pf = findNode(pp.programPoint, NodeType::SYSTEM_TF_CALL)) {
        pf->clearChildren(); // remove placeholder

        auto primitiveF =
            primitiveFunctions[rand() % primitiveFunctions.size()];

        std::string selected_id = "";

        for (auto &id : pp.defs) {
          if (m->idToType[id] == CanonicalTypes::CONST_SCALAR) {
            selected_id = id;
            break;
          }
        }
        if (selected_id.empty())
          selected_id = std::to_string(rand() % 100);

        pf->insertChildToBegin(
            std::make_unique<Terminal>(" $" + primitiveF + " "));
        pf->insertChildToEnd(std::make_unique<Terminal>(" ( "));
        pf->insertChildToEnd(std::make_unique<Terminal>(selected_id));
        pf->insertChildToEnd(std::make_unique<Terminal>(" ) "));
        pf->insertChildToEnd(std::make_unique<Terminal>(" ; "));
      }
    }
  }
}

static void addBindStatement(std::vector<std::shared_ptr<Module>> &modules) {
  if (modules.size() == 0 || modules.size() == 1)
    return;

  auto topModule = modules[0];
  std::shared_ptr<Module> targetModule, boundModule;
  if (modules.size() == 3) {
    targetModule = modules[1];
    boundModule = modules[2];
  } else {
    targetModule = modules[rand() % modules.size()];
    boundModule = modules[rand() % modules.size()];
  }

  if (targetModule == boundModule)
    return;

  auto rng = std::default_random_engine{};
  auto idsSet =
      boundModule->programPoints[boundModule->programPoints.size() - 1].defs;

  std::vector<std::string> availableIds(idsSet.begin(), idsSet.end());
  std::vector<std::string> chosenIds;

  for (auto [x, y] : targetModule->portList) {
    std::shuffle(availableIds.begin(), availableIds.end(), rng);

    // find possible ids to add call to m2 in m
    auto id =
        findCompatibleId(availableIds, boundModule->directionMap,
                         boundModule->idToType, targetModule->idToType[x], y);
    if (id == "")
      return;

    chosenIds.push_back(id);
  }
  auto bind = std::make_unique<Bind_directive>("bind_directive");
  bind->insertChildToEnd(std::make_unique<Terminal>(" bind "));
  bind->insertChildToEnd(std::make_unique<Terminal>(
      " " + targetModule->moduleName->getElement() + " "));
  bind->insertChildToEnd(std::make_unique<Terminal>(
      " " + boundModule->moduleName->getElement() + " "));
  bind->insertChildToEnd(std::make_unique<Terminal>(" bind_inst "));
  bind->insertChildToEnd(std::make_unique<Terminal>(" ( "));
  for (auto const &id : chosenIds) {
    bind->insertChildToEnd(std::make_unique<Terminal>(id));
    bind->insertChildToEnd(std::make_unique<Terminal>(" , "));
  }
  bind->getChildren()[bind->getChildren().size() - 1]->setElement(" ); ");

  topModule->programPoints[topModule->programPoints.size() - 1]
      .programPoint->getParent()
      ->insertChildToEnd(std::move(bind));
}

static void getParametersFromFunction(
    Node *head, std::vector<std::pair<std::string, PortDir>> &parameterList,
    bool fromSignature = true) {
  std::vector<Node *> ports;

  if (fromSignature) {
    findNodes(head, ports, NodeType::TF_PORT_ITEM);
  } else {
    findNodes(head, ports, NodeType::TF_PORT_DECLARATION);
  }

  PortDir currDir = PortDir::INPUT;
  for (auto const &port : ports) {

    if (auto portDir = findNode(port, NodeType::DIR)) {
      currDir = getPortFromString(portDir->getChildren()[0]->getElement());
    }
    std::vector<Node *> ids;
    if (auto idNode = findNode(port, NodeType::TF_VARIABLE_IDENTIFIER_FIRST)) {
      // there's only one id
      auto id = getID(idNode->getChildren()[0].get());
      parameterList.push_back({id->getElement(), currDir});

    } else {
      std::vector<Node *> ids;
      findNodes(port, ids, NodeType::TF_VARIABLE_IDENTIFIER);
      for (auto const &id : ids) {

        parameterList.push_back({getID(id)->getElement(), currDir});
      }
    }
  }
}

static void callFunction(Module &mod, Function *func) {
  auto rng = std::default_random_engine{};
  std::vector<std::string> selectedIds;
  for (auto const &[id, dir] : func->portList) {
    auto availableIds = std::vector(
        mod.programPoints[mod.programPoints.size() - 1].defs.begin(),
        mod.programPoints[mod.programPoints.size() - 1].defs.end());
    std::shuffle(availableIds.begin(), availableIds.end(), rng);

    auto selectedId = findCompatibleId(availableIds, mod.directionMap,
                                       mod.idToType, mod.idToType[id], dir);
    if (selectedId.empty())
      return;

    selectedIds.push_back(selectedId);
  }
  auto procBlock = std::make_unique<Always_construct>("always_construct");
  procBlock->insertChildToEnd(std::make_unique<Terminal>(" always @* "));

  auto callNode = std::make_unique<System_tf_call>("system_tf_call");
  auto nameNode = std::make_unique<Terminal>(func->name);
  callNode->insertChildToEnd(std::move(nameNode));
  callNode->insertChildToEnd(std::make_unique<Terminal>(" ( "));

  for (auto const &id : selectedIds) {
    callNode->insertChildToEnd(std::make_unique<Terminal>(id));
    callNode->insertChildToEnd(std::make_unique<Terminal>(" , "));
  }
  if (selectedIds.size() > 0)
    callNode->getChildren()[callNode->getChildren().size() - 1]->setElement(
        ")");
  else
    callNode->insertChildToEnd(std::make_unique<Terminal>(" )"));
  callNode->insertChildToEnd(std::make_unique<Terminal>(";"));
  procBlock->insertChildToEnd(std::move(callNode));
  auto it = mod.moduleHead->getChildren().begin();

  mod.moduleHead->insertChild(std::move(procBlock), std::next(it, 9));
}

static void
formatandCallCustomFunctions(std::vector<std::shared_ptr<Module>> &modules) {
  for (auto &m : modules) {
    std::vector<Node *> functionNodes;
    findNodes(m->moduleHead.get(), functionNodes,
              NodeType::FUNCTION_DECLARATION);

    for (auto &node : functionNodes) {

      auto func = std::make_unique<Function>();

      auto tfPortList = getChild(node->getChildren(), NodeType::TF_PORT_LIST);
      bool parametersInSignature =
          tfPortList &&
          tfPortList->getChildren()[0]->type !=
              NodeType::TF_PORT_LIST; // if true the function has parameters in
                                      // the signature
      getParametersFromFunction(node, func->portList, parametersInSignature);

      // get function name and type
      auto funcNameNode = getID(node->getChildren()[2]->getChildren()[0].get());

      std::string funcType = "";

      if (m->idToType.find(funcNameNode->getElement()) != m->idToType.end())
        funcType = getStringfromType(m->idToType[funcNameNode->getElement()]);

      if (funcType.empty())
        funcType = " void ";
      func->funcType = funcType;
      func->name = funcNameNode->getElement();

      // adding function type
      auto typeNode = std::make_unique<Terminal>(funcType);
      auto it = node->getChildren().begin();
      node->insertChild(std::move(typeNode), std::next(it, 2));

      callFunction(*m, func.get());
    }
  }
}

int main(int argc, char **argv) {
  auto flags = parseArgs(argc, argv);

  if (flags.count("debug"))
    debug = true;

  bool printSeed = flags.count("printseed") != 0;
  bool verbose = flags.count("verbose") != 0;
  bool pcfg = flags.count("printcfg") != 0;
  bool hasAsserts = flags.count("addasserts") != 0;
  bool bind = flags.count("addbind") != 0;

  std::ostringstream dotcfg;
  if (pcfg) {
    dotcfg << "digraph {\n label=\"Generated verilog cfg\" \n";
  }
  std::ifstream f(flags["file"].as<std::string>());
  std::string json_str((std::istreambuf_iterator<char>(f)),
                       std::istreambuf_iterator<char>());
  json data = json::parse(json_str);
  f.close();
  auto map = data.get<
      std::unordered_map<std::string, std::unordered_map<std::string, int>>>();

  auto seed = flags.count("seed")
                  ? flags["seed"].as<std::random_device::result_type>()
                  : 0;
  auto n = flags["n-value"].as<int>();

  std::unique_ptr<Node> head;
  std::random_device rd;

  if (seed == 0) {
    seed = rd();
  }

  unsigned int finalSeed = seed;
  std::mt19937 gen(seed);

  std::vector<std::shared_ptr<Module>>
      createdModules; // modules that were created
  std::vector<std::shared_ptr<Module>>
      usedModules; // modules already processed that will be in the output
  // program
  std::vector<std::shared_ptr<Module>> usedPackages;

  int TARGET_SIZE = flags["target-size"].as<int>();

  double PRIMITIVE_MODULE_PROBABILITY =
      estimatePrimitiveModuleProbability(n, map);
  if (debug)
    std::cerr << "Probability of adding a primitive module: "
              << PRIMITIVE_MODULE_PROBABILITY << std::endl;

  if (verbose && printSeed) {
    std::cerr << "Seed: " << seed << std::endl;
  }

  int callCounter = 1; // id to use when calling a method
  if (printSeed)
    std::cout << "// Seed: " << finalSeed << std::endl;
  do {
    do {
      generateModules(n, map, head, gen,
                      createdModules); // populates createdModules with type
                                       // inference checked modules
    } while (createdModules.empty());

    auto &m =
        createdModules[rand() % createdModules.size()]; // pick a random module
    if (m->moduleHead->type == NodeType::PACKAGE_DECLARATION) {
      continue;
    }
    if (!m->programPoints.empty()) {
      auto pp =
          m->programPoints[rand() %
                           m->programPoints.size()]; // pick a random program
                                                     // point inside m

      for (auto it = createdModules.begin(); it != createdModules.end();) {
        auto &m2 = *it;
        auto rng = std::default_random_engine{};
        std::vector<std::string> availableIds(pp.defs.begin(), pp.defs.end());
        if (m2 != m && m2->moduleHead->type != NodeType::PACKAGE_DECLARATION) {
          bool compatible = true;
          std::vector<std::string> chosenIds;

          for (auto [x, y] : m2->portList) {
            std::shuffle(availableIds.begin(), availableIds.end(), rng);

            // find possible ids to add call to m2 in m
            auto id = findCompatibleId(availableIds, m->directionMap,
                                       m->idToType, m2->idToType[x], y);
            if (id != "") {
              chosenIds.push_back(id);
            } else {
              compatible = false;
              break;
            }
          }

          if (compatible) {
            // Find the iterator for `m`
            auto m_it =
                std::find(createdModules.begin(), createdModules.end(), m);

            if (!m2->isSelected) { // If not in usedModules rename and add it
              m2->isSelected = true;
              m2->moduleName->setElement("module_" +
                                         std::to_string(usedModules.size()));
              if (pcfg)
                dotcfg << m2->moduleName->getElement()
                       << "[ label = " << m2->moduleName->getElement() << "]"
                       << std::endl;
              usedModules.push_back(m2);
            }
            std::string callName = "modCall_" + std::to_string(callCounter);
            callModule(pp, m2->moduleName->getElement(), chosenIds, callName);

            if (!m->isSelected) {
              m->moduleName->setElement("module_" +
                                        std::to_string(usedModules.size()));
              if (pcfg)
                dotcfg << m->moduleName->getElement()
                       << "[label =" << m->moduleName->getElement() << "]\n";
            }
            if (pcfg)
              dotcfg << m->moduleName->getElement() << " -> "
                     << m2->moduleName->getElement() << "[label =  " << callName
                     << " ]\n";

            // adds hierarchical reference
            if (rand() % 2 == 0 &&
                !m2->idToType.empty()) { // reference will be on caller
              std::unordered_map<std::string, CanonicalTypes>::iterator m2It;
              std::size_t counter = 0;

              std::string id = "";
              do {
                m2It = m2->idToType.begin();
                std::advance(m2It, std::abs(rand()) % m2->idToType.size());
                id = m2It->first;
                counter++;
              } while (id.find("id") == std::string::npos &&
                       counter < m2It->first.size());

              auto val = getDefaultValue(m2It->second);
              if (!val.empty()) {
                hierarchicalReference(pp.programPoint->getParent(),
                                      getPosFromPP(pp) + 2, id, val, pp.scope,
                                      callName);
              }
            } else if (!m->idToType.empty() && !m2->idToType.empty()) {
              if (m->idToType.size() > 0) {
                std::unordered_map<std::string, CanonicalTypes>::iterator mIt;
                std::size_t counter = 0;
                std::string id_call = "";

                do {
                  mIt = m->idToType.begin();
                  std::advance(mIt, std::abs(rand()) % m->idToType.size());

                  id_call = mIt->first;
                  counter++;
                } while (id_call.find("id") == std::string::npos &&
                         counter < mIt->first.size());

                auto val = getDefaultValue(mIt->second);
                if (m2->programPoints.size() > 0) {
                  auto pp2 =
                      m2->programPoints[rand() % m2->programPoints.size()];

                  if (!val.empty()) {
                    if (pcfg)
                      dotcfg << m2->moduleName->getElement() << " -> "
                             << m->moduleName->getElement() << "[ label = "
                             << " " << m->moduleName->getElement() << " ]\n";
                    hierarchicalReference(
                        pp2.programPoint->getParent(), getPosFromPP(pp2) + 1,
                        id_call, val, pp2.scope, m->moduleName->getElement());
                  }
                }
              }
            }

            // adds a call to a primitive module
            if (rand() / (double)RAND_MAX < PRIMITIVE_MODULE_PROBABILITY) {
              auto primitiveProgramPoint =
                  m->programPoints[rand() % m->programPoints.size()];
              callPrimitiveModule(m.get(), availableIds, primitiveProgramPoint);
            }

            if (!m->isSelected) {
              m->isSelected = true;

              if (m_it != createdModules.end()) {
                // Move m to usedModules
                usedModules.push_back(std::move(*m_it));
              }
            }

            createdModules.erase(m_it);
            break;
          }
        }

        ++it;
      }
    }
  } while (measureSize(usedModules) < TARGET_SIZE);

  for (auto &m : createdModules) {
    if (m->moduleHead->type == NodeType::PACKAGE_DECLARATION) {
      m->moduleName->setElement(" package_" +
                                std::to_string(usedPackages.size()));
      usedPackages.push_back(m);
    }
  }

  addPrimitiveFunctionCalls(usedModules);
  formatandCallCustomFunctions(usedModules);
  if (bind)
    addBindStatement(usedModules);

  if (pcfg) {
    dotcfg << "}\n";
    std::ofstream dotfile("chimera.cfg.dot", std::ios::trunc);
    if (!dotfile) {
      std::cerr << "can't open output file" << std::endl;
    } else {
      dotfile << dotcfg.str();
      dotfile.close();
    }
  }

  for (const auto &m : usedPackages) {
    if (flags.count("printtree"))
      dumpSyntaxTree(m->moduleHead.get());
    if (flags.count("visualisetree"))
      writeSyntaxTreeToDOT(m->moduleHead.get(),
                           m->moduleName->getElement() + ".dot");
    codeGen(m->moduleHead.get());
    std::cout << std::endl;
  }

  for (const auto &m : usedModules) {
    if (hasAsserts) {
      std::vector<std::pair<std::string, std::string>> assignments;
      findAssignments(m->moduleHead.get(), assignments);
      addAsserts(m->moduleHead.get(), assignments, 0);
    }
    if (flags.count("printtree"))
      dumpSyntaxTree(m->moduleHead.get());
    if (flags.count("visualisetree"))
      writeSyntaxTreeToDOT(m->moduleHead.get(),
                           m->moduleName->getElement() + ".dot");
    codeGen(m->moduleHead.get());
    std::cout << std::endl;
  }

  return 0;
}<|MERGE_RESOLUTION|>--- conflicted
+++ resolved
@@ -57,11 +57,8 @@
       productionsStr.push_back(prod);
       productionsCount.push_back(3767);
       continue;
-<<<<<<< HEAD
+
     } else if (prod.find("class_declaration") != std::string::npos) {
-=======
-    } else if (prod.find("any_param_declaration") != std::string::npos) {
->>>>>>> e817bd73
       productionsStr.push_back(prod);
       productionsCount.push_back(3767);
       continue;
@@ -70,18 +67,6 @@
       productionsCount.push_back(prodCount);
     }
 
-<<<<<<< HEAD
-=======
-    else if (prod.find("class_declaration") != std::string::npos) {
-      productionsStr.push_back(prod);
-      productionsCount.push_back(3767);
-      continue;
-    } else {
-      productionsStr.push_back(prod);
-      productionsCount.push_back(prodCount);
-    }
-
->>>>>>> e817bd73
     sum += prodCount;
   }
 
@@ -1086,10 +1071,7 @@
 
       removeInoutRegisters(m);
       removeDeclDimensions(m);
-<<<<<<< HEAD
-      // removeIncorrectVariableDimensions(m);
-=======
->>>>>>> e817bd73
+
 
       // Map live vars to each program point
       ReachingDefsVisitor rd(mod->programPoints);
