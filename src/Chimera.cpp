--- conflicted
+++ resolved
@@ -830,7 +830,6 @@
   }
 }
 
-<<<<<<< HEAD
 static std::string findIdFromNode(Node *head) {
 
   // head is a terminal node
@@ -877,7 +876,9 @@
   }
   for (size_t i = 0; i < head->getChildren().size(); i++) {
     addAsserts(head->getChildren()[i].get(), assignments, index);
-=======
+  }
+}
+
 static void removeIncorrectParameters(Node *head) {
   // Remove gates declarations from the generated module
   if (head->type == NodeType::PARAMETER_VALUE_OPT) {
@@ -887,7 +888,7 @@
 
   for (size_t i = 0; i < head->getChildren().size(); i++) {
     removeIncorrectParameters(head->getChildren()[i].get());
->>>>>>> f077de1c
+
   }
 }
 
@@ -1423,11 +1424,9 @@
   bool printSeed = flags.count("printseed") != 0;
   bool verbose = flags.count("verbose") != 0;
   bool pcfg = flags.count("printcfg") != 0;
-<<<<<<< HEAD
   bool hasAsserts = flags.count("addasserts") != 0;
-=======
   bool bind = flags.count("addbind") != 0;
->>>>>>> f077de1c
+
 
   std::ostringstream dotcfg;
   if (pcfg) {
